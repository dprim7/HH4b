--- conflicted
+++ resolved
@@ -54,11 +54,7 @@
 
     if args.site not in args.save_sites:
         warnings.warn(
-<<<<<<< HEAD
-            f"Your local sit e {args.site} is not in save sites {args.save_sites}!", stacklevel=1
-=======
             f"Your local site {args.site} is not in save sites {args.save_sites}!", stacklevel=1
->>>>>>> 95458a25
         )
 
     t2_prefixes = [t2_redirectors[site] for site in args.save_sites]
@@ -140,11 +136,7 @@
                     Path(f"{localcondor}.log").unlink()
 
                 if args.submit:
-<<<<<<< HEAD
-                    os.system("condor_submit %s" % localcondor)  # noqa: UP031
-=======
                     os.system(f"condor_submit {localcondor}")
->>>>>>> 95458a25
                 else:
                     print("To submit ", localcondor)
                 nsubmit = nsubmit + 1
