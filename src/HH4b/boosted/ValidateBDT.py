--- conflicted
+++ resolved
@@ -236,11 +236,6 @@
     bkgs,
 ):
     sig_key = "hh4b"
-<<<<<<< HEAD
-    bg_keys = ["qcd"]
-    discriminator = f"{discriminator_name}"
-=======
->>>>>>> 0c47aaf7
 
     # bg_keys = ["ttbar"]
     bg_keys = bkgs
@@ -380,10 +375,6 @@
             "config": "v5_glopartv2",
             "model_name": "24Nov7_v5_glopartv2_rawmass",
         },
-        "v6_ParT": {
-            "config": "v6_glopartv2",
-            "model_name": "24Oct17_v6_glopartv2",
-        },
     }
 
     # distinguish between main backgrounds
