from __future__ import annotations

import pickle
import sys
from copy import deepcopy
from dataclasses import dataclass
from pathlib import Path

import hist
import numpy as np
import pandas as pd
from hist import Hist
from sklearn.metrics import roc_curve

from HH4b import plotting, utils
from HH4b.hh_vars import (
    LUMI,
    bg_keys,
    data_key,
    jecs,
    jmsr,
    jmsr_keys,
    jmsr_res,
    jmsr_values,
    sig_keys,
    syst_keys,
    ttbarsfs_decorr_ggfbdt_bins,
    ttbarsfs_decorr_txbb_bins,
    ttbarsfs_decorr_vbfbdt_bins,
    txbb_strings,
    txbbsfs_decorr_pt_bins,
    txbbsfs_decorr_txbb_wps,
    years,
)

# define ShapeVar (label and bins for a given variable)
from HH4b.utils import ShapeVar, Syst, check_get_jec_var


@dataclass
class Region:
    cuts: dict = None
    label: str = None


HLTs = {
    "2022": [
        "AK8PFJet250_SoftDropMass40_PFAK8ParticleNetBB0p35",
        "AK8PFJet425_SoftDropMass40",
    ],
    "2022EE": [
        "AK8PFJet250_SoftDropMass40_PFAK8ParticleNetBB0p35",
        "AK8PFJet425_SoftDropMass40",
    ],
    "2023": [
        "AK8PFJet250_SoftDropMass40_PFAK8ParticleNetBB0p35",
        "AK8PFJet230_SoftDropMass40_PNetBB0p06",
        "AK8PFJet400_SoftDropMass40",
        "AK8PFJet425_SoftDropMass40",
    ],
    "2023BPix": [
        "AK8PFJet230_SoftDropMass40_PNetBB0p06",
        "AK8PFJet400_SoftDropMass40",
        "AK8PFJet425_SoftDropMass40",
    ],
}


columns_to_load_default = [
    ("weight", 1),
    ("event", 1),
    ("run", 1),
    ("luminosityBlock", 1),
    ("MET_pt", 1),
    ("bbFatJetPt", 2),
    ("bbFatJetEta", 2),
    ("bbFatJetPhi", 2),
    ("bbFatJetMsd", 2),
    ("bbFatJetTau3OverTau2", 2),
    ("VBFJetPt", 2),
    ("VBFJetEta", 2),
    ("VBFJetPhi", 2),
    ("VBFJetMass", 2),
    ("AK4JetAwayPt", 2),
    ("AK4JetAwayEta", 2),
    ("AK4JetAwayPhi", 2),
    ("AK4JetAwayMass", 2),
]

columns_to_load = {
    "pnet-legacy": columns_to_load_default
    + [
        ("bbFatJetPNetTXbbLegacy", 2),
        ("bbFatJetPNetPXbbLegacy", 2),
        ("bbFatJetPNetPQCD0HFLegacy", 2),
        ("bbFatJetPNetPQCD1HFLegacy", 2),
        ("bbFatJetPNetPQCD2HFLegacy", 2),
        ("bbFatJetPNetMassLegacy", 2),
        ("bbFatJetPNetTXbb", 2),
        ("bbFatJetPNetMass", 2),
    ],
    "pnet-v12": columns_to_load_default
    + [
        ("bbFatJetPNetTXbb", 2),
        ("bbFatJetPNetMass", 2),
        ("bbFatJetPNetQCD0HF", 2),
        ("bbFatJetPNetQCD1HF", 2),
        ("bbFatJetPNetQCD2HF", 2),
    ],
    "glopart-v2": columns_to_load_default
    + [
        ("bbFatJetParTTXbb", 2),
        ("bbFatJetParTPXbb", 2),
        ("bbFatJetParTmassVis", 2),
        ("bbFatJetParTPQCD0HF", 2),
        ("bbFatJetParTPQCD1HF", 2),
        ("bbFatJetParTPQCD2HF", 2),
        ("bbFatJetrawFactor", 2),
    ],
}

filters_to_apply = {
    "pnet-legacy": [
        [
            ("('bbFatJetPt', '0')", ">=", 250),
            ("('bbFatJetPt', '1')", ">=", 250),
            ("('bbFatJetPNetMassLegacy', '0')", "<=", 250),
            ("('bbFatJetPNetMassLegacy', '1')", "<=", 250),
            ("('bbFatJetPNetMassLegacy', '0')", ">=", 60),
            ("('bbFatJetPNetMassLegacy', '1')", ">=", 60),
        ],
    ],
    "pnet-v12": [
        [
            ("('bbFatJetPt', '0')", ">=", 250),
            ("('bbFatJetPt', '1')", ">=", 250),
            ("('bbFatJetMsd', '0')", "<=", 250),
            ("('bbFatJetMsd', '1')", "<=", 250),
            ("('bbFatJetMsd', '0')", ">=", 30),
            ("('bbFatJetMsd', '1')", ">=", 30),
        ],
    ],
    "glopart-v2": [
        [
            ("('bbFatJetPt', '0')", ">=", 250),
            ("('bbFatJetPt', '1')", ">=", 250),
        ],
    ],
}

load_columns_syst = []

jec_shifts = []
for key in jecs:
    for shift in ["up", "down"]:
        jec_shifts.append(f"{key}_{shift}")
for jshift in jec_shifts:
    load_columns_syst += [
        (f"bbFatJetPt_{jshift}", 2),
        (f"VBFJetPt_{jshift}", 2),
    ]


def get_weight_shifts(txbb_version: str, bdt_version: str):
    """Get weight shifts for systematics"""

    weight_shifts = {
        "ttbarSF_pTjj": Syst(samples=["ttbar"], label="ttbar SF pTjj", years=years + ["2022-2023"]),
        "ttbarSF_tau32": Syst(
            samples=["ttbar"], label="ttbar SF tau32", years=years + ["2022-2023"]
        ),
        "trigger": Syst(samples=sig_keys + bg_keys, label="Trigger", years=years + ["2022-2023"]),
        "TXbbSF_correlated": Syst(
            samples=sig_keys, label="TXbb SF correlated", years=years + ["2022-2023"]
        ),
        # "pileup": Syst(samples=sig_keys + bg_keys, label="Pileup"),
        # "PDFalphaS": Syst(samples=sig_keys, label="PDF"),
        # "QCDscale": Syst(samples=sig_keys, label="QCDscale"),
        # "ISRPartonShower": Syst(samples=sig_keys_ggf + ["vjets"], label="ISR Parton Shower"),
        # "FSRPartonShower": Syst(samples=sig_keys_ggf + ["vjets"], label="FSR Parton Shower"),
    }

    ttsf_xbb_bins = ttbarsfs_decorr_txbb_bins.get(txbb_version, "glopart-v2")
    ttsf_ggfbdtshape_bins = ttbarsfs_decorr_ggfbdt_bins.get(
        bdt_version, "25Feb5_v13_glopartv2_rawmass"
    )
    TXbb_pt_corr_bins = txbbsfs_decorr_pt_bins.get(txbb_version, "glopart-v2")
    TXbb_wps = txbbsfs_decorr_txbb_wps.get(txbb_version, "glopart-v2")

    for i in range(len(ttsf_xbb_bins) - 1):
        weight_shifts[f"ttbarSF_Xbb_bin_{ttsf_xbb_bins[i]}_{ttsf_xbb_bins[i+1]}"] = Syst(
            samples=["ttbar"],
            label=f"ttbar SF Xbb bin [{ttsf_xbb_bins[i]}, {ttsf_xbb_bins[i+1]}]",
            years=years + ["2022-2023"],
        )

    for i in range(len(ttsf_ggfbdtshape_bins) - 1):
        weight_shifts[
            f"ttbarSF_ggF_BDT_bin_{ttsf_ggfbdtshape_bins[i]}_{ttsf_ggfbdtshape_bins[i+1]}"
        ] = Syst(
            samples=["ttbar"],
            label=f"ttbar SF ggF BDT bin [{ttsf_ggfbdtshape_bins[i]}, {ttsf_ggfbdtshape_bins[i+1]}]",
            years=years + ["2022-2023"],
        )

    if bdt_version in ttbarsfs_decorr_vbfbdt_bins:
        ttsf_vbfbdtshape_bins = ttbarsfs_decorr_vbfbdt_bins[bdt_version]
        for i in range(len(ttsf_vbfbdtshape_bins) - 1):
            weight_shifts[
                f"ttbarSF_VBF_BDT_bin_{ttsf_vbfbdtshape_bins[i]}_{ttsf_vbfbdtshape_bins[i+1]}"
            ] = Syst(
                samples=["ttbar"],
                label=f"ttbar SF VBF BDT bin [{ttsf_vbfbdtshape_bins[i]}, {ttsf_vbfbdtshape_bins[i+1]}]",
                years=years + ["2022-2023"],
            )

    for wp in TXbb_wps:
<<<<<<< HEAD
        for j in range(len(TXbb_wps[wp]) - 1):
=======
        for j in range(len(TXbb_pt_corr_bins[wp]) - 1):
>>>>>>> 76029891
            weight_shifts[
                f"TXbbSF_uncorrelated_{wp}_pT_bin_{TXbb_pt_corr_bins[wp][j]}_{TXbb_pt_corr_bins[wp][j+1]}"
            ] = Syst(
                samples=sig_keys,
                label=f"TXbb SF uncorrelated {wp}, pT bin [{TXbb_pt_corr_bins[wp][j]}, {TXbb_pt_corr_bins[wp][j+1]}]",
                years=years + ["2022-2023"],
            )
    return weight_shifts


def load_run3_samples(
    input_dir: str,
    year: str,
    samples_run3: dict[str, list[str]],
    reorder_txbb: bool,
    load_systematics: bool,
    txbb_version: str,
    scale_and_smear: bool,
    mass_str: str,
):
    assert txbb_version in [
        "pnet-v12",
        "pnet-legacy",
        "glopart-v2",
    ], "txbb_version parameter must be pnet-v12, pnet-legacy, glopart-v2"

    txbb_str = txbb_strings[txbb_version]
    filters = filters_to_apply[txbb_version]
    load_columns = columns_to_load[txbb_version]

    # add HLTs to load columns
    load_columns_year = load_columns + [(hlt, 1) for hlt in HLTs[year]]

    samples_syst = {
        sample: samples_run3[year][sample] for sample in samples_run3[year] if sample in syst_keys
    }
    samples_nosyst = {
        sample: samples_run3[year][sample]
        for sample in samples_run3[year]
        if sample not in syst_keys
    }

    # add extra branches if needed
    def add_rawmass(events_dict, mass_str):
        for key in events_dict:
            x = events_dict[key][mass_str].to_numpy(copy=True)
            events_dict[key][(f"{mass_str}Raw", 0)] = x[:, 0]
            events_dict[key][(f"{mass_str}Raw", 1)] = x[:, 1]

    # correct mass for glopart-v2; remove once done in skimmer!
    def correct_mass(events_dict, mass_str):
        for key in events_dict:
            events_dict[key][(mass_str, 0)] = events_dict[key][(mass_str, 0)] * (
                1 - events_dict[key][("bbFatJetrawFactor", 0)]
            )
            events_dict[key][(mass_str, 1)] = events_dict[key][(mass_str, 1)] * (
                1 - events_dict[key][("bbFatJetrawFactor", 1)]
            )

    # load samples that do no need systematics (e.g. data)
    events_dict_nosyst = {
        **utils.load_samples(
            input_dir,
            samples_nosyst,
            year,
            filters=filters,
            columns=utils.format_columns(load_columns_year),
            reorder_txbb=reorder_txbb,
            txbb_str=txbb_str,
            variations=False,
        ),
    }

    # load samples that need systematics
    events_dict_syst = {
        **utils.load_samples(
            input_dir,
            samples_syst,
            year,
            filters=filters,
            columns=utils.format_columns(
                load_columns_year + load_columns_syst if load_systematics else load_columns_year
            ),
            reorder_txbb=reorder_txbb,
            txbb_str=txbb_str,
            variations=False,
        ),
    }

    if txbb_version == "glopart-v2":
        correct_mass(events_dict_nosyst, mass_str)
        correct_mass(events_dict_syst, mass_str)

    if scale_and_smear:
        add_rawmass(events_dict_nosyst, mass_str)
        add_rawmass(events_dict_syst, mass_str)
        events_dict_syst = scale_smear_mass(events_dict_syst, year, mass_str)

    events_dict = {**events_dict_nosyst, **events_dict_syst}

    return events_dict


def scale_smear_mass(events_dict: dict[str, pd.DataFrame], year: str, mass_str: str):
    jms_nom = jmsr_values[mass_str]["JMS"][year]["nom"]
    jmr_nom = jmsr_values[mass_str]["JMR"][year]["nom"]
    rng = np.random.default_rng(seed=42)

    # formula for smearing and scaling
    for key in events_dict:
        if key in jmsr_keys:
            print(f"scaling and smearing mass for {key} {year}")
            x = events_dict[key][mass_str].to_numpy(copy=True)
            x_smear = np.zeros_like(x)
            random_smear = rng.standard_normal(size=x.shape)
            x_smear = (
                x
                * jms_nom
                * (1 + random_smear * np.sqrt(jmr_nom * jmr_nom - 1) * jmsr_res[mass_str][key] / x)
            )

            for i in range(2):
                events_dict[key][(f"{mass_str}Raw", i)] = x[:, i]
                events_dict[key][(mass_str, i)] = x_smear[:, i]
            for skey in jmsr:
                for shift in ["up", "down"]:
                    if skey == "JMS":
                        jms = jmsr_values[mass_str]["JMS"][year][shift]
                        jmr = jmr_nom
                    else:
                        jms = jms_nom
                        jmr = jmsr_values[mass_str]["JMR"][year][shift]
                    x_smear = np.zeros_like(x)
                    x_smear = (
                        x
                        * jms
                        * (1 + random_smear * np.sqrt(jmr * jmr - 1) * jmsr_res[mass_str][key] / x)
                    )
                    for i in range(2):
                        events_dict[key][(f"{mass_str}_{skey}_{shift}", i)] = x_smear[:, i]
    return events_dict


def get_evt_testing(inferences_dir, key):
    evt_file = Path(f"{inferences_dir}/evt_{key}.npy")
    if evt_file.is_file():
        evt_list = np.load(f"{inferences_dir}/evt_{key}.npy")
    else:
        evt_list = None
    return evt_list


def combine_run3_samples(
    events_dict_years: dict[str, dict[str, pd.DataFrame]],
    processes: list[str],
    bg_keys: list[str] = None,
    weight_key: str = "weight",
    scale_processes: dict = None,  # processes which are temporarily on certain eras, e.g {"hh4b": ["2022EE", "2023"]}
    years_run3: list[str] = years,
):
    # create combined datasets
    lumi_total = np.sum([LUMI[year] for year in years_run3])

    if scale_processes is None:
        scale_processes = {}

    events_combined = {}
    scaled_by = {}
    for key in processes:
        if key not in scale_processes:
            combined = pd.concat(
                [
                    events_dict_years[year][key]
                    for year in years_run3
                    if key in events_dict_years[year]
                ]
            )
        else:
            combined = pd.concat(
                [
                    events_dict_years[year][key].copy()
                    for year in scale_processes[key]
                    if year in years_run3
                ]
            )
            lumi_scale = lumi_total / np.sum(
                [LUMI[year] for year in scale_processes[key] if year in years_run3]
            )
            scaled_by[key] = lumi_scale
            print(f"Concatenate {scale_processes[key]}, scaling {key} by {lumi_scale:.2f}")
            combined[weight_key] = combined[weight_key] * lumi_scale

        events_combined[key] = combined

    # combine ttbar
    if "ttbar" in processes and "ttlep" in processes:
        events_combined["ttbar"] = pd.concat([events_combined["ttbar"], events_combined["ttlep"]])
        events_combined.pop("ttlep")
        if bg_keys:
            bg_keys.remove("ttlep")

    return events_combined, scaled_by


def make_rocs(
    events_dict: dict[str, pd.DataFrame],
    scores_key: str,
    weight_key: str,
    sig_key: str,
    bg_keys: list[str],
    jshift: str = "",
):
    rocs = {}
    for bkg in [*bg_keys, "merged"]:
        if bkg != "merged":
            scores_roc = np.concatenate(
                [
                    events_dict[sig_key][check_get_jec_var(scores_key, jshift)],
                    events_dict[bkg][scores_key],
                ]
            )
            scores_true = np.concatenate(
                [
                    np.ones(len(events_dict[sig_key])),
                    np.zeros(len(events_dict[bkg])),
                ]
            )
            scores_weights = np.concatenate(
                [events_dict[sig_key][weight_key], events_dict[bkg][weight_key]]
            )
            fpr, tpr, thresholds = roc_curve(scores_true, scores_roc, sample_weight=scores_weights)
        else:
            scores_roc = np.concatenate(
                [events_dict[sig_key][check_get_jec_var(scores_key, jshift)]]
                + [events_dict[bg_key][scores_key] for bg_key in bg_keys]
            )
            scores_true = np.concatenate(
                [
                    np.ones(len(events_dict[sig_key])),
                    np.zeros(np.sum([len(events_dict[bg_key]) for bg_key in bg_keys])),
                ]
            )
            scores_weights = np.concatenate(
                [events_dict[sig_key][weight_key]]
                + [events_dict[bg_key][weight_key] for bg_key in bg_keys]
            )
            fpr, tpr, thresholds = roc_curve(scores_true, scores_roc, sample_weight=scores_weights)

        rocs[bkg] = {
            "fpr": fpr,
            "tpr": tpr,
            "thresholds": thresholds,
            "label": plotting.label_by_sample[bkg] if bkg != "merged" else "Combined",
        }

    return rocs


def _get_fill_data(
    events: pd.DataFrame,
    shape_vars: list[ShapeVar],
    jshift: str = "",
):
    return {
        shape_var.var: utils.get_feat(
            events,
            shape_var.var if jshift == "" else utils.check_get_jec_var(shape_var.var, jshift),
        )
        for shape_var in shape_vars
    }


def get_templates(
    events_dict: dict[str, pd.DataFrame],
    year: str,
    sig_keys: list[str],
    selection_regions: dict[str, Region],
    shape_vars: list[ShapeVar],
    systematics: dict,  # noqa: ARG001
    template_dir: str = "",
    bg_keys: list[str] = bg_keys,
    plot_dir: Path = "",
    prev_cutflow: pd.DataFrame | None = None,
    weight_key: str = "weight",
    plot_sig_keys: list[str] | None = None,
    sig_scale_dict: dict | None = None,
    weight_shifts: dict | None = None,
    jshift: str = "",
    plot_shifts: bool = False,
    pass_ylim: int | None = None,
    fail_ylim: int | None = None,
    blind_pass: bool = False,
    show: bool = False,
    energy: float = 13.6,
    blind: bool = True,
) -> dict[str, Hist]:
    """
    (1) Makes histograms for each region in the ``selection_regions`` dictionary,
    (2) TODO: Applies the Txbb scale factor in the pass region,
    (3) TODO: Calculates trigger uncertainty,
    (4) Calculates weight variations if ``weight_shifts`` is not empty (and ``jshift`` is ""),
    (5) Takes JEC / JSMR shift into account if ``jshift`` is not empty,
    (6) Saves a plot of each (if ``plot_dir`` is not "").

    Args:
        selection_region (Dict[str, Dict]): Dictionary of ``Region``s including cuts and labels.
        bg_keys (list[str]): background keys to plot.

    Returns:
        Dict[str, Hist]: dictionary of templates, saved as hist.Hist objects.

    """
    do_jshift = jshift != ""
    jlabel = "" if not do_jshift else "_" + jshift
    templates = {}

    if weight_shifts is None:
        weight_shifts = {}

    for rname, region in selection_regions.items():
        pass_region = rname.startswith("pass")

        if not do_jshift:
            print(rname)

        # make selection, taking JEC/JMC variations into account
        sel, cf = utils.make_selection(
            region.cuts,
            events_dict,
            weight_key=weight_key,
            prev_cutflow=prev_cutflow,
            jshift=jshift,
        )

        if template_dir != "":
            cf = cf.round(2)
            print("cutflow ", rname, cf)
            cf.to_csv(f"{template_dir}/cutflows/{year}/{rname}_cutflow{jlabel}.csv")

        sig_events = {}
        for sig_key in sig_keys:
            sig_events[sig_key] = deepcopy(events_dict[sig_key][sel[sig_key]])

        # set up samples
        hist_samples = list(events_dict.keys())

        if not do_jshift:
            # set up weight-based variations
            for shift in ["down", "up"]:
                if pass_region:
                    for sig_key in sig_keys:
                        hist_samples.append(f"{sig_key}_txbb_{shift}")

                for wshift, wsyst in weight_shifts.items():
                    # add to the axis even if not applied to this year to make it easier to sum later
                    for wsample in wsyst.samples:
                        if wsample in events_dict:
                            hist_samples.append(f"{wsample}_{wshift}_{shift}")

        # histograms
        h = Hist(
            hist.axis.StrCategory(hist_samples, name="Sample"),
            *[shape_var.axis for shape_var in shape_vars],
            storage="weight",
        )

        # fill histograms
        for sample in events_dict:
            events = sig_events[sample] if sample in sig_keys else events_dict[sample][sel[sample]]
            if not len(events):
                continue

            fill_data = _get_fill_data(
                events, shape_vars, jshift=jshift if sample in jmsr_keys else None
            )
            weight = events[weight_key].to_numpy().squeeze()
            h.fill(Sample=sample, **fill_data, weight=weight)

            if not do_jshift:
                # add weight variations
                for wshift, wsyst in weight_shifts.items():
                    if sample in wsyst.samples and year in wsyst.years:
                        for skey, shift in [("Down", "down"), ("Up", "up")]:
                            # reweight based on diff between up/down and nominal weights
                            h.fill(
                                Sample=f"{sample}_{wshift}_{shift}",
                                **fill_data,
                                weight=events[f"weight_{wshift}{skey}"].to_numpy().squeeze(),
                            )

        if pass_region and blind:
            # blind signal mass windows in pass region in data
            for i, shape_var in enumerate(shape_vars):
                if shape_var.blind_window is not None:
                    utils.blindBins(h, shape_var.blind_window, data_key, axis=i)

        # if pass_region and not do_jshift:
        #     for sig_key in sig_keys:
        #         if not len(sig_events[sig_key]):
        #             continue

        #         # ParticleNetMD Txbb SFs
        #         fill_data = _get_fill_data(
        #             sig_events[sig_key], bb_masks[sig_key][sel[sig_key]], shape_vars
        #         )
        #         for shift in ["down", "up"]:
        #             h.fill(
        #                 Sample=f"{sig_key}_txbb_{shift}",
        #                 **fill_data,
        #                 weight=sig_events[sig_key][f"{weight_key}_txbb_{shift}"],
        #             )

        templates[rname + jlabel] = h

        # plot templates incl variations
        if plot_dir != "" and (not do_jshift or plot_shifts):
            for shape_var in shape_vars:
                title = (
                    f"{region.label} Region Pre-Fit Shapes"
                    if not do_jshift
                    else f"{region.label} Region {jshift} Shapes"
                )

                plot_params = {
                    "hists": h,
                    "sig_keys": sig_keys if plot_sig_keys is None else plot_sig_keys,
                    "bg_keys": bg_keys,
                    "bg_order": [
                        "vbfhtobb",
                        "gghtobb",
                        "tthtobb",
                        "vhtobb",
                        "singletop",
                        "diboson",
                        "vjets",
                        "vjetslnu",
                        "ttbar",
                        "qcd",
                    ],
                    "sig_scale_dict": sig_scale_dict if pass_region else None,
                    "show": show,
                    "year": year,
                    "ylim": pass_ylim if pass_region else fail_ylim,
                    "plot_data": not (rname == "pass" and blind_pass),
                    "bg_err_mcstat": True,
                    "reweight_qcd": False,
                }
                if do_jshift:
                    plot_dir_jshifts = plot_dir / "jshifts"
                    plot_dir_jshifts.mkdir(exist_ok=True, parents=True)
                    plot_name = plot_dir_jshifts / f"{rname}_region_{shape_var.var}"
                else:
                    plot_name = plot_dir / f"{rname}_region_{shape_var.var}"

                plotting.ratioHistPlot(
                    **plot_params,
                    title=title,
                    name=f"{plot_name}{jlabel}.pdf",
                    energy=energy,
                )

            if not do_jshift and plot_shifts:
                plot_dir_wshifts = plot_dir / "wshifts"
                plot_dir_wshifts.mkdir(exist_ok=True, parents=True)

                plot_name = plot_dir_wshifts / f"{rname}_region_{shape_var.var}"

                for wshift, wsyst in weight_shifts.items():
                    if wsyst.samples == [sig_key]:
                        plotting.ratioHistPlot(
                            **plot_params,
                            sig_err=wshift,
                            title=f"{region.label} Region {wsyst.label} Unc. Shapes",
                            name=f"{plot_name}_{wshift}.pdf",
                        )
                    else:
                        for skey, shift in [("Down", "down"), ("Up", "up")]:
                            plotting.ratioHistPlot(
                                **plot_params,
                                variation=(wshift, shift, wsyst.samples),
                                title=f"{region.label} Region {wsyst.label} Unc. {skey} Shapes",
                                name=f"{plot_name}_{wshift}_{shift}.pdf",
                            )

                if pass_region:
                    plotting.ratioHistPlot(
                        **plot_params,
                        sig_err="txbb",
                        title=rf"{region.label} Region $T_{{Xbb}}$ Shapes",
                        name=f"{plot_name}_txbb.pdf",
                    )

    return templates


def save_templates(
    templates: dict[str, Hist], template_file: Path, shape_var: ShapeVar, blind: bool = True
):
    """Creates blinded copies of each region's templates and saves a pickle of the templates"""

    from copy import deepcopy

    blind_window = shape_var.blind_window

    if blind_window is not None and blind:
        for label, template in list(templates.items()):
            blinded_template = deepcopy(template)
            utils.blindBins(blinded_template, blind_window)
            templates[f"{label}MCBlinded"] = blinded_template

    with template_file.open("wb") as f:
        pickle.dump(templates, f)

    print("Saved templates to", template_file)


if __name__ == "__main__":
    sys.exit()<|MERGE_RESOLUTION|>--- conflicted
+++ resolved
@@ -215,11 +215,7 @@
             )
 
     for wp in TXbb_wps:
-<<<<<<< HEAD
-        for j in range(len(TXbb_wps[wp]) - 1):
-=======
         for j in range(len(TXbb_pt_corr_bins[wp]) - 1):
->>>>>>> 76029891
             weight_shifts[
                 f"TXbbSF_uncorrelated_{wp}_pT_bin_{TXbb_pt_corr_bins[wp][j]}_{TXbb_pt_corr_bins[wp][j+1]}"
             ] = Syst(
