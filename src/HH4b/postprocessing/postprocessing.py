from __future__ import annotations

import pickle
import sys
from copy import deepcopy
from dataclasses import dataclass
from pathlib import Path

import hist
import numpy as np
import pandas as pd
from hist import Hist
from sklearn.metrics import roc_curve

from HH4b import plotting, utils
from HH4b.hh_vars import (
    LUMI,
    bg_keys,
    data_key,
    jecs,
    jmsr,
    jmsr_keys,
    jmsr_res,
    jmsr_values,
    sig_keys,
    syst_keys,
    ttbarsfs_decorr_ggfbdt_bins,
    ttbarsfs_decorr_txbb_bins,
    ttbarsfs_decorr_vbfbdt_bins,
    txbb_strings,
    txbbsfs_decorr_pt_bins,
    txbbsfs_decorr_txbb_wps,
    years,
)

# define ShapeVar (label and bins for a given variable)
from HH4b.utils import ShapeVar, Syst, check_get_jec_var


@dataclass
class Region:
    cuts: dict = None
    label: str = None


HLTs = {
    "2022": [
        "AK8PFJet250_SoftDropMass40_PFAK8ParticleNetBB0p35",
        "AK8PFJet425_SoftDropMass40",
    ],
    "2022EE": [
        "AK8PFJet250_SoftDropMass40_PFAK8ParticleNetBB0p35",
        "AK8PFJet425_SoftDropMass40",
    ],
    "2023": [
        "AK8PFJet250_SoftDropMass40_PFAK8ParticleNetBB0p35",
        "AK8PFJet230_SoftDropMass40_PNetBB0p06",
        "AK8PFJet400_SoftDropMass40",
        "AK8PFJet425_SoftDropMass40",
    ],
    "2023BPix": [
        "AK8PFJet230_SoftDropMass40_PNetBB0p06",
        "AK8PFJet400_SoftDropMass40",
        "AK8PFJet425_SoftDropMass40",
    ],
}


columns_to_load_default = [
    ("weight", 1),
    ("event", 1),
    ("run", 1),
    ("luminosityBlock", 1),
    ("MET_pt", 1),
    ("bbFatJetPt", 2),
    ("bbFatJetEta", 2),
    ("bbFatJetPhi", 2),
    ("bbFatJetMsd", 2),
    ("bbFatJetTau3OverTau2", 2),
    ("VBFJetPt", 2),
    ("VBFJetEta", 2),
    ("VBFJetPhi", 2),
    ("VBFJetMass", 2),
    ("AK4JetAwayPt", 2),
    ("AK4JetAwayEta", 2),
    ("AK4JetAwayPhi", 2),
    ("AK4JetAwayMass", 2),
]

columns_to_load = {
    "pnet-legacy": columns_to_load_default
    + [
        ("bbFatJetPNetTXbbLegacy", 2),
        ("bbFatJetPNetPXbbLegacy", 2),
        ("bbFatJetPNetPQCD0HFLegacy", 2),
        ("bbFatJetPNetPQCD1HFLegacy", 2),
        ("bbFatJetPNetPQCD2HFLegacy", 2),
        ("bbFatJetPNetMassLegacy", 2),
        ("bbFatJetPNetTXbb", 2),
        ("bbFatJetPNetMass", 2),
    ],
    "pnet-v12": columns_to_load_default
    + [
        ("bbFatJetPNetTXbb", 2),
        ("bbFatJetPNetMass", 2),
        ("bbFatJetPNetQCD0HF", 2),
        ("bbFatJetPNetQCD1HF", 2),
        ("bbFatJetPNetQCD2HF", 2),
    ],
    "glopart-v2": columns_to_load_default
    + [
        ("bbFatJetParTTXbb", 2),
        ("bbFatJetParTPXbb", 2),
        ("bbFatJetParTmassVis", 2),
        ("bbFatJetParTPQCD0HF", 2),
        ("bbFatJetParTPQCD1HF", 2),
        ("bbFatJetParTPQCD2HF", 2),
        ("bbFatJetrawFactor", 2),
    ],
}

filters_to_apply = {
    "pnet-legacy": [
        [
            ("('bbFatJetPt', '0')", ">=", 250),
            ("('bbFatJetPt', '1')", ">=", 250),
            ("('bbFatJetPNetMassLegacy', '0')", "<=", 250),
            ("('bbFatJetPNetMassLegacy', '1')", "<=", 250),
            ("('bbFatJetPNetMassLegacy', '0')", ">=", 60),
            ("('bbFatJetPNetMassLegacy', '1')", ">=", 60),
        ],
    ],
    "pnet-v12": [
        [
            ("('bbFatJetPt', '0')", ">=", 250),
            ("('bbFatJetPt', '1')", ">=", 250),
            ("('bbFatJetMsd', '0')", "<=", 250),
            ("('bbFatJetMsd', '1')", "<=", 250),
            ("('bbFatJetMsd', '0')", ">=", 30),
            ("('bbFatJetMsd', '1')", ">=", 30),
        ],
    ],
    "glopart-v2": [
        [
            ("('bbFatJetPt', '0')", ">=", 250),
            ("('bbFatJetPt', '1')", ">=", 250),
        ],
    ],
}

load_columns_syst = []

jec_shifts = []
for key in jecs:
    for shift in ["up", "down"]:
        jec_shifts.append(f"{key}_{shift}")
for jshift in jec_shifts:
    load_columns_syst += [
        (f"bbFatJetPt_{jshift}", 2),
        (f"VBFJetPt_{jshift}", 2),
    ]


def get_weight_shifts(txbb_version: str, bdt_version: str):
    """Get weight shifts for systematics"""

    weight_shifts = {
        "ttbarSF_pTjj": Syst(samples=["ttbar"], label="ttbar SF pTjj", years=years + ["2022-2023"]),
        "ttbarSF_tau32": Syst(
            samples=["ttbar"], label="ttbar SF tau32", years=years + ["2022-2023"]
        ),
        "trigger": Syst(samples=sig_keys + bg_keys, label="Trigger", years=years + ["2022-2023"]),
        "TXbbSF_correlated": Syst(
            samples=sig_keys, label="TXbb SF correlated", years=years + ["2022-2023"]
        ),
        # "pileup": Syst(samples=sig_keys + bg_keys, label="Pileup"),
        # "PDFalphaS": Syst(samples=sig_keys, label="PDF"),
        # "QCDscale": Syst(samples=sig_keys, label="QCDscale"),
        # "ISRPartonShower": Syst(samples=sig_keys_ggf + ["vjets"], label="ISR Parton Shower"),
        # "FSRPartonShower": Syst(samples=sig_keys_ggf + ["vjets"], label="FSR Parton Shower"),
    }

    ttsf_xbb_bins = ttbarsfs_decorr_txbb_bins.get(txbb_version, "glopart-v2")
    ttsf_bdtshape_bins = ttbarsfs_decorr_bdt_bins.get(txbb_version, bdt_version)
    TXbb_pt_corr_bins = txbbsfs_decorr_pt_bins.get(txbb_version, "glopart-v2")
    TXbb_wps = txbbsfs_decorr_txbb_wps.get(txbb_version, "glopart-v2")

    for i in range(len(ttsf_xbb_bins) - 1):
        weight_shifts[f"ttbarSF_Xbb_bin_{ttsf_xbb_bins[i]}_{ttsf_xbb_bins[i+1]}"] = Syst(
            samples=["ttbar"],
            label=f"ttbar SF Xbb bin [{ttsf_xbb_bins[i]}, {ttsf_xbb_bins[i+1]}]",
            years=years + ["2022-2023"],
        )

<<<<<<< HEAD
    for i in range(len(ttsf_bdtshape_bins) - 1):
        weight_shifts[f"ttbarSF_BDT_bin_{ttsf_bdtshape_bins[i]}_{ttsf_bdtshape_bins[i+1]}"] = Syst(
            samples=["ttbar"],
            label=f"ttbar SF BDT bin [{ttsf_bdtshape_bins[i]}, {ttsf_bdtshape_bins[i+1]}]",
            years=years + ["2022-2023"],
        )

    for wp in TXbb_wps:
        for j in range(len(TXbb_pt_corr_bins[wp]) - 1):
=======
    for i in range(len(ttbarsfs_decorr_ggfbdt_bins[bdt_version]) - 1):
        weight_shifts[
            f"ttbarSF_ggF_BDT_bin_{ttbarsfs_decorr_ggfbdt_bins[bdt_version][i]}_{ttbarsfs_decorr_ggfbdt_bins[bdt_version][i+1]}"
        ] = Syst(
            samples=["ttbar"],
            label=f"ttbar SF ggF BDT bin [{ttbarsfs_decorr_ggfbdt_bins[bdt_version][i]}, {ttbarsfs_decorr_ggfbdt_bins[bdt_version][i+1]}]",
            years=years + ["2022-2023"],
        )

    if bdt_version in ttbarsfs_decorr_vbfbdt_bins:
        for i in range(len(ttbarsfs_decorr_vbfbdt_bins[bdt_version]) - 1):
            weight_shifts[
                f"ttbarSF_VBF_BDT_bin_{ttbarsfs_decorr_vbfbdt_bins[bdt_version][i]}_{ttbarsfs_decorr_vbfbdt_bins[bdt_version][i+1]}"
            ] = Syst(
                samples=["ttbar"],
                label=f"ttbar SF VBF BDT bin [{ttbarsfs_decorr_vbfbdt_bins[bdt_version][i]}, {ttbarsfs_decorr_vbfbdt_bins[bdt_version][i+1]}]",
                years=years + ["2022-2023"],
            )

    for wp in txbbsfs_decorr_txbb_wps[txbb_version]:
        for j in range(len(txbbsfs_decorr_pt_bins[txbb_version][wp]) - 1):
>>>>>>> c9d7be2a
            weight_shifts[
                f"TXbbSF_uncorrelated_{wp}_pT_bin_{TXbb_pt_corr_bins[wp][j]}_{TXbb_pt_corr_bins[wp][j+1]}"
            ] = Syst(
                samples=sig_keys,
                label=f"TXbb SF uncorrelated {wp}, pT bin [{TXbb_pt_corr_bins[wp][j]}, {TXbb_pt_corr_bins[wp][j+1]}]",
                years=years + ["2022-2023"],
            )
    return weight_shifts


def load_run3_samples(
    input_dir: str,
    year: str,
    samples_run3: dict[str, list[str]],
    reorder_txbb: bool,
    load_systematics: bool,
    txbb_version: str,
    scale_and_smear: bool,
    mass_str: str,
):
    assert txbb_version in [
        "pnet-v12",
        "pnet-legacy",
        "glopart-v2",
    ], "txbb_version parameter must be pnet-v12, pnet-legacy, glopart-v2"

    txbb_str = txbb_strings[txbb_version]
    filters = filters_to_apply[txbb_version]
    load_columns = columns_to_load[txbb_version]

    # add HLTs to load columns
    load_columns_year = load_columns + [(hlt, 1) for hlt in HLTs[year]]

    samples_syst = {
        sample: samples_run3[year][sample] for sample in samples_run3[year] if sample in syst_keys
    }
    samples_nosyst = {
        sample: samples_run3[year][sample]
        for sample in samples_run3[year]
        if sample not in syst_keys
    }

    # add extra branches if needed
    def add_rawmass(events_dict, mass_str):
        for key in events_dict:
            x = events_dict[key][mass_str].to_numpy(copy=True)
            events_dict[key][(f"{mass_str}Raw", 0)] = x[:, 0]
            events_dict[key][(f"{mass_str}Raw", 1)] = x[:, 1]

    # correct mass for glopart-v2; remove once done in skimmer!
    def correct_mass(events_dict, mass_str):
        for key in events_dict:
            events_dict[key][(mass_str, 0)] = events_dict[key][(mass_str, 0)] * (
                1 - events_dict[key][("bbFatJetrawFactor", 0)]
            )
            events_dict[key][(mass_str, 1)] = events_dict[key][(mass_str, 1)] * (
                1 - events_dict[key][("bbFatJetrawFactor", 1)]
            )

    # load samples that do no need systematics (e.g. data)
    events_dict_nosyst = {
        **utils.load_samples(
            input_dir,
            samples_nosyst,
            year,
            filters=filters,
            columns=utils.format_columns(load_columns_year),
            reorder_txbb=reorder_txbb,
            txbb_str=txbb_str,
            variations=False,
        ),
    }

    # load samples that need systematics
    events_dict_syst = {
        **utils.load_samples(
            input_dir,
            samples_syst,
            year,
            filters=filters,
            columns=utils.format_columns(
                load_columns_year + load_columns_syst if load_systematics else load_columns_year
            ),
            reorder_txbb=reorder_txbb,
            txbb_str=txbb_str,
            variations=False,
        ),
    }

    if txbb_version == "glopart-v2":
        correct_mass(events_dict_nosyst, mass_str)
        correct_mass(events_dict_syst, mass_str)

    if scale_and_smear:
        add_rawmass(events_dict_nosyst, mass_str)
        add_rawmass(events_dict_syst, mass_str)
        events_dict_syst = scale_smear_mass(events_dict_syst, year, mass_str)

    events_dict = {**events_dict_nosyst, **events_dict_syst}

    return events_dict


def scale_smear_mass(events_dict: dict[str, pd.DataFrame], year: str, mass_str: str):
    jms_nom = jmsr_values[mass_str]["JMS"][year]["nom"]
    jmr_nom = jmsr_values[mass_str]["JMR"][year]["nom"]
    rng = np.random.default_rng(seed=42)

    # formula for smearing and scaling
    for key in events_dict:
        if key in jmsr_keys:
            print(f"scaling and smearing mass for {key} {year}")
            x = events_dict[key][mass_str].to_numpy(copy=True)
            x_smear = np.zeros_like(x)
            random_smear = rng.standard_normal(size=x.shape)
            x_smear = (
                x
                * jms_nom
                * (1 + random_smear * np.sqrt(jmr_nom * jmr_nom - 1) * jmsr_res[mass_str][key] / x)
            )

            for i in range(2):
                events_dict[key][(f"{mass_str}Raw", i)] = x[:, i]
                events_dict[key][(mass_str, i)] = x_smear[:, i]
            for skey in jmsr:
                for shift in ["up", "down"]:
                    if skey == "JMS":
                        jms = jmsr_values[mass_str]["JMS"][year][shift]
                        jmr = jmr_nom
                    else:
                        jms = jms_nom
                        jmr = jmsr_values[mass_str]["JMR"][year][shift]
                    x_smear = np.zeros_like(x)
                    x_smear = (
                        x
                        * jms
                        * (1 + random_smear * np.sqrt(jmr * jmr - 1) * jmsr_res[mass_str][key] / x)
                    )
                    for i in range(2):
                        events_dict[key][(f"{mass_str}_{skey}_{shift}", i)] = x_smear[:, i]
    return events_dict


def get_evt_testing(inferences_dir, key):
    evt_file = Path(f"{inferences_dir}/evt_{key}.npy")
    if evt_file.is_file():
        evt_list = np.load(f"{inferences_dir}/evt_{key}.npy")
    else:
        evt_list = None
    return evt_list


def combine_run3_samples(
    events_dict_years: dict[str, dict[str, pd.DataFrame]],
    processes: list[str],
    bg_keys: list[str] = None,
    weight_key: str = "weight",
    scale_processes: dict = None,  # processes which are temporarily on certain eras, e.g {"hh4b": ["2022EE", "2023"]}
    years_run3: list[str] = years,
):
    # create combined datasets
    lumi_total = np.sum([LUMI[year] for year in years_run3])

    if scale_processes is None:
        scale_processes = {}

    events_combined = {}
    scaled_by = {}
    for key in processes:
        if key not in scale_processes:
            combined = pd.concat(
                [
                    events_dict_years[year][key]
                    for year in years_run3
                    if key in events_dict_years[year]
                ]
            )
        else:
            combined = pd.concat(
                [
                    events_dict_years[year][key].copy()
                    for year in scale_processes[key]
                    if year in years_run3
                ]
            )
            lumi_scale = lumi_total / np.sum(
                [LUMI[year] for year in scale_processes[key] if year in years_run3]
            )
            scaled_by[key] = lumi_scale
            print(f"Concatenate {scale_processes[key]}, scaling {key} by {lumi_scale:.2f}")
            combined[weight_key] = combined[weight_key] * lumi_scale

        events_combined[key] = combined

    # combine ttbar
    if "ttbar" in processes and "ttlep" in processes:
        events_combined["ttbar"] = pd.concat([events_combined["ttbar"], events_combined["ttlep"]])
        events_combined.pop("ttlep")
        if bg_keys:
            bg_keys.remove("ttlep")

    return events_combined, scaled_by


def make_rocs(
    events_dict: dict[str, pd.DataFrame],
    scores_key: str,
    weight_key: str,
    sig_key: str,
    bg_keys: list[str],
    jshift: str = "",
):
    rocs = {}
    for bkg in [*bg_keys, "merged"]:
        if bkg != "merged":
            scores_roc = np.concatenate(
                [
                    events_dict[sig_key][check_get_jec_var(scores_key, jshift)],
                    events_dict[bkg][scores_key],
                ]
            )
            scores_true = np.concatenate(
                [
                    np.ones(len(events_dict[sig_key])),
                    np.zeros(len(events_dict[bkg])),
                ]
            )
            scores_weights = np.concatenate(
                [events_dict[sig_key][weight_key], events_dict[bkg][weight_key]]
            )
            fpr, tpr, thresholds = roc_curve(scores_true, scores_roc, sample_weight=scores_weights)
        else:
            scores_roc = np.concatenate(
                [events_dict[sig_key][check_get_jec_var(scores_key, jshift)]]
                + [events_dict[bg_key][scores_key] for bg_key in bg_keys]
            )
            scores_true = np.concatenate(
                [
                    np.ones(len(events_dict[sig_key])),
                    np.zeros(np.sum([len(events_dict[bg_key]) for bg_key in bg_keys])),
                ]
            )
            scores_weights = np.concatenate(
                [events_dict[sig_key][weight_key]]
                + [events_dict[bg_key][weight_key] for bg_key in bg_keys]
            )
            fpr, tpr, thresholds = roc_curve(scores_true, scores_roc, sample_weight=scores_weights)

        rocs[bkg] = {
            "fpr": fpr,
            "tpr": tpr,
            "thresholds": thresholds,
            "label": plotting.label_by_sample[bkg] if bkg != "merged" else "Combined",
        }

    return rocs


def _get_fill_data(
    events: pd.DataFrame,
    shape_vars: list[ShapeVar],
    jshift: str = "",
):
    return {
        shape_var.var: utils.get_feat(
            events,
            shape_var.var if jshift == "" else utils.check_get_jec_var(shape_var.var, jshift),
        )
        for shape_var in shape_vars
    }


def get_templates(
    events_dict: dict[str, pd.DataFrame],
    year: str,
    sig_keys: list[str],
    selection_regions: dict[str, Region],
    shape_vars: list[ShapeVar],
    systematics: dict,  # noqa: ARG001
    template_dir: str = "",
    bg_keys: list[str] = bg_keys,
    plot_dir: Path = "",
    prev_cutflow: pd.DataFrame | None = None,
    weight_key: str = "weight",
    plot_sig_keys: list[str] | None = None,
    sig_scale_dict: dict | None = None,
    weight_shifts: dict | None = None,
    jshift: str = "",
    plot_shifts: bool = False,
    pass_ylim: int | None = None,
    fail_ylim: int | None = None,
    blind_pass: bool = False,
    show: bool = False,
    energy: float = 13.6,
    blind: bool = True,
) -> dict[str, Hist]:
    """
    (1) Makes histograms for each region in the ``selection_regions`` dictionary,
    (2) TODO: Applies the Txbb scale factor in the pass region,
    (3) TODO: Calculates trigger uncertainty,
    (4) Calculates weight variations if ``weight_shifts`` is not empty (and ``jshift`` is ""),
    (5) Takes JEC / JSMR shift into account if ``jshift`` is not empty,
    (6) Saves a plot of each (if ``plot_dir`` is not "").

    Args:
        selection_region (Dict[str, Dict]): Dictionary of ``Region``s including cuts and labels.
        bg_keys (list[str]): background keys to plot.

    Returns:
        Dict[str, Hist]: dictionary of templates, saved as hist.Hist objects.

    """
    do_jshift = jshift != ""
    jlabel = "" if not do_jshift else "_" + jshift
    templates = {}

    if weight_shifts is None:
        weight_shifts = {}

    for rname, region in selection_regions.items():
        pass_region = rname.startswith("pass")

        if not do_jshift:
            print(rname)

        # make selection, taking JEC/JMC variations into account
        sel, cf = utils.make_selection(
            region.cuts,
            events_dict,
            weight_key=weight_key,
            prev_cutflow=prev_cutflow,
            jshift=jshift,
        )

        if template_dir != "":
            cf = cf.round(2)
            print("cutflow ", rname, cf)
            cf.to_csv(f"{template_dir}/cutflows/{year}/{rname}_cutflow{jlabel}.csv")

        sig_events = {}
        for sig_key in sig_keys:
            sig_events[sig_key] = deepcopy(events_dict[sig_key][sel[sig_key]])

        # set up samples
        hist_samples = list(events_dict.keys())

        if not do_jshift:
            # set up weight-based variations
            for shift in ["down", "up"]:
                if pass_region:
                    for sig_key in sig_keys:
                        hist_samples.append(f"{sig_key}_txbb_{shift}")

                for wshift, wsyst in weight_shifts.items():
                    # add to the axis even if not applied to this year to make it easier to sum later
                    for wsample in wsyst.samples:
                        if wsample in events_dict:
                            hist_samples.append(f"{wsample}_{wshift}_{shift}")

        # histograms
        h = Hist(
            hist.axis.StrCategory(hist_samples, name="Sample"),
            *[shape_var.axis for shape_var in shape_vars],
            storage="weight",
        )

        # fill histograms
        for sample in events_dict:
            events = sig_events[sample] if sample in sig_keys else events_dict[sample][sel[sample]]
            if not len(events):
                continue

            fill_data = _get_fill_data(
                events, shape_vars, jshift=jshift if sample in jmsr_keys else None
            )
            weight = events[weight_key].to_numpy().squeeze()
            h.fill(Sample=sample, **fill_data, weight=weight)

            if not do_jshift:
                # add weight variations
                for wshift, wsyst in weight_shifts.items():
                    if sample in wsyst.samples and year in wsyst.years:
                        for skey, shift in [("Down", "down"), ("Up", "up")]:
                            # reweight based on diff between up/down and nominal weights
                            h.fill(
                                Sample=f"{sample}_{wshift}_{shift}",
                                **fill_data,
                                weight=events[f"weight_{wshift}{skey}"].to_numpy().squeeze(),
                            )

        if pass_region and blind:
            # blind signal mass windows in pass region in data
            for i, shape_var in enumerate(shape_vars):
                if shape_var.blind_window is not None:
                    utils.blindBins(h, shape_var.blind_window, data_key, axis=i)

        # if pass_region and not do_jshift:
        #     for sig_key in sig_keys:
        #         if not len(sig_events[sig_key]):
        #             continue

        #         # ParticleNetMD Txbb SFs
        #         fill_data = _get_fill_data(
        #             sig_events[sig_key], bb_masks[sig_key][sel[sig_key]], shape_vars
        #         )
        #         for shift in ["down", "up"]:
        #             h.fill(
        #                 Sample=f"{sig_key}_txbb_{shift}",
        #                 **fill_data,
        #                 weight=sig_events[sig_key][f"{weight_key}_txbb_{shift}"],
        #             )

        templates[rname + jlabel] = h

        # plot templates incl variations
        if plot_dir != "" and (not do_jshift or plot_shifts):
            for shape_var in shape_vars:
                title = (
                    f"{region.label} Region Pre-Fit Shapes"
                    if not do_jshift
                    else f"{region.label} Region {jshift} Shapes"
                )

                plot_params = {
                    "hists": h,
                    "sig_keys": sig_keys if plot_sig_keys is None else plot_sig_keys,
                    "bg_keys": bg_keys,
                    "bg_order": [
                        "vbfhtobb",
                        "gghtobb",
                        "tthtobb",
                        "vhtobb",
                        "singletop",
                        "diboson",
                        "vjets",
                        "vjetslnu",
                        "ttbar",
                        "qcd",
                    ],
                    "sig_scale_dict": sig_scale_dict if pass_region else None,
                    "show": show,
                    "year": year,
                    "ylim": pass_ylim if pass_region else fail_ylim,
                    "plot_data": not (rname == "pass" and blind_pass),
                    "bg_err_mcstat": True,
                    "reweight_qcd": False,
                }
                if do_jshift:
                    plot_dir_jshifts = plot_dir / "jshifts"
                    plot_dir_jshifts.mkdir(exist_ok=True, parents=True)
                    plot_name = plot_dir_jshifts / f"{rname}_region_{shape_var.var}"
                else:
                    plot_name = plot_dir / f"{rname}_region_{shape_var.var}"

                plotting.ratioHistPlot(
                    **plot_params,
                    title=title,
                    name=f"{plot_name}{jlabel}.pdf",
                    energy=energy,
                )

            if not do_jshift and plot_shifts:
                plot_dir_wshifts = plot_dir / "wshifts"
                plot_dir_wshifts.mkdir(exist_ok=True, parents=True)

                plot_name = plot_dir_wshifts / f"{rname}_region_{shape_var.var}"

                for wshift, wsyst in weight_shifts.items():
                    if wsyst.samples == [sig_key]:
                        plotting.ratioHistPlot(
                            **plot_params,
                            sig_err=wshift,
                            title=f"{region.label} Region {wsyst.label} Unc. Shapes",
                            name=f"{plot_name}_{wshift}.pdf",
                        )
                    else:
                        for skey, shift in [("Down", "down"), ("Up", "up")]:
                            plotting.ratioHistPlot(
                                **plot_params,
                                variation=(wshift, shift, wsyst.samples),
                                title=f"{region.label} Region {wsyst.label} Unc. {skey} Shapes",
                                name=f"{plot_name}_{wshift}_{shift}.pdf",
                            )

                if pass_region:
                    plotting.ratioHistPlot(
                        **plot_params,
                        sig_err="txbb",
                        title=rf"{region.label} Region $T_{{Xbb}}$ Shapes",
                        name=f"{plot_name}_txbb.pdf",
                    )

    return templates


def save_templates(
    templates: dict[str, Hist], template_file: Path, shape_var: ShapeVar, blind: bool = True
):
    """Creates blinded copies of each region's templates and saves a pickle of the templates"""

    from copy import deepcopy

    blind_window = shape_var.blind_window

    if blind_window is not None and blind:
        for label, template in list(templates.items()):
            blinded_template = deepcopy(template)
            utils.blindBins(blinded_template, blind_window)
            templates[f"{label}MCBlinded"] = blinded_template

    with template_file.open("wb") as f:
        pickle.dump(templates, f)

    print("Saved templates to", template_file)


if __name__ == "__main__":
    sys.exit()<|MERGE_RESOLUTION|>--- conflicted
+++ resolved
@@ -181,7 +181,9 @@
     }
 
     ttsf_xbb_bins = ttbarsfs_decorr_txbb_bins.get(txbb_version, "glopart-v2")
-    ttsf_bdtshape_bins = ttbarsfs_decorr_bdt_bins.get(txbb_version, bdt_version)
+    ttsf_ggfbdtshape_bins = ttbarsfs_decorr_ggfbdt_bins.get(
+        bdt_version, "25Feb5_v13_glopartv2_rawmass"
+    )
     TXbb_pt_corr_bins = txbbsfs_decorr_pt_bins.get(txbb_version, "glopart-v2")
     TXbb_wps = txbbsfs_decorr_txbb_wps.get(txbb_version, "glopart-v2")
 
@@ -192,39 +194,28 @@
             years=years + ["2022-2023"],
         )
 
-<<<<<<< HEAD
-    for i in range(len(ttsf_bdtshape_bins) - 1):
-        weight_shifts[f"ttbarSF_BDT_bin_{ttsf_bdtshape_bins[i]}_{ttsf_bdtshape_bins[i+1]}"] = Syst(
+    for i in range(len(ttsf_ggfbdtshape_bins) - 1):
+        weight_shifts[
+            f"ttbarSF_ggF_BDT_bin_{ttsf_ggfbdtshape_bins[i]}_{ttsf_ggfbdtshape_bins[i+1]}"
+        ] = Syst(
             samples=["ttbar"],
-            label=f"ttbar SF BDT bin [{ttsf_bdtshape_bins[i]}, {ttsf_bdtshape_bins[i+1]}]",
+            label=f"ttbar SF ggF BDT bin [{ttsf_ggfbdtshape_bins[i]}, {ttsf_ggfbdtshape_bins[i+1]}]",
             years=years + ["2022-2023"],
         )
 
-    for wp in TXbb_wps:
-        for j in range(len(TXbb_pt_corr_bins[wp]) - 1):
-=======
-    for i in range(len(ttbarsfs_decorr_ggfbdt_bins[bdt_version]) - 1):
-        weight_shifts[
-            f"ttbarSF_ggF_BDT_bin_{ttbarsfs_decorr_ggfbdt_bins[bdt_version][i]}_{ttbarsfs_decorr_ggfbdt_bins[bdt_version][i+1]}"
-        ] = Syst(
-            samples=["ttbar"],
-            label=f"ttbar SF ggF BDT bin [{ttbarsfs_decorr_ggfbdt_bins[bdt_version][i]}, {ttbarsfs_decorr_ggfbdt_bins[bdt_version][i+1]}]",
-            years=years + ["2022-2023"],
-        )
-
     if bdt_version in ttbarsfs_decorr_vbfbdt_bins:
-        for i in range(len(ttbarsfs_decorr_vbfbdt_bins[bdt_version]) - 1):
+        ttsf_vbfbdtshape_bins = ttbarsfs_decorr_vbfbdt_bins[bdt_version]
+        for i in range(len(ttsf_vbfbdtshape_bins) - 1):
             weight_shifts[
-                f"ttbarSF_VBF_BDT_bin_{ttbarsfs_decorr_vbfbdt_bins[bdt_version][i]}_{ttbarsfs_decorr_vbfbdt_bins[bdt_version][i+1]}"
+                f"ttbarSF_VBF_BDT_bin_{ttsf_vbfbdtshape_bins[i]}_{ttsf_vbfbdtshape_bins[i+1]}"
             ] = Syst(
                 samples=["ttbar"],
-                label=f"ttbar SF VBF BDT bin [{ttbarsfs_decorr_vbfbdt_bins[bdt_version][i]}, {ttbarsfs_decorr_vbfbdt_bins[bdt_version][i+1]}]",
+                label=f"ttbar SF VBF BDT bin [{ttsf_vbfbdtshape_bins[i]}, {ttsf_vbfbdtshape_bins[i+1]}]",
                 years=years + ["2022-2023"],
             )
 
-    for wp in txbbsfs_decorr_txbb_wps[txbb_version]:
-        for j in range(len(txbbsfs_decorr_pt_bins[txbb_version][wp]) - 1):
->>>>>>> c9d7be2a
+    for wp in TXbb_wps:
+        for j in range(len(TXbb_wps[wp]) - 1):
             weight_shifts[
                 f"TXbbSF_uncorrelated_{wp}_pT_bin_{TXbb_pt_corr_bins[wp][j]}_{TXbb_pt_corr_bins[wp][j+1]}"
             ] = Syst(
