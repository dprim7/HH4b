from __future__ import annotations

import argparse
import importlib
import logging
import logging.config
import pprint
from collections import OrderedDict
from pathlib import Path
from typing import Callable

import awkward as ak
import hist
import matplotlib as mpl
import matplotlib.pyplot as plt
import matplotlib.ticker as mticker
import mplhep as hep
import numpy as np
import pandas as pd
import xgboost as xgb

from HH4b import hh_vars, plotting, postprocessing, run_utils
from HH4b.boosted.TrainBDT import get_legtitle
from HH4b.hh_vars import (
    bg_keys,
    mreg_strings,
    samples_run3,
    ttbarsfs_decorr_ggfbdt_bins,
    ttbarsfs_decorr_txbb_bins,
    ttbarsfs_decorr_vbfbdt_bins,
    txbb_strings,
    txbbsfs_decorr_pt_bins,
    txbbsfs_decorr_txbb_wps,
)
from HH4b.log_utils import log_config
from HH4b.postprocessing import (
    Region,
    combine_run3_samples,
    corrections,
    get_weight_shifts,
    load_run3_samples,
)
from HH4b.utils import (
    ShapeVar,
    check_get_jec_var,
    discretize_var,
    get_var_mapping,
    singleVarHist,
)

log_config["root"]["level"] = "INFO"
logging.config.dictConfig(log_config)
logger = logging.getLogger(__name__)

# get top-level HH4b directory
HH4B_DIR = Path(__file__).resolve().parents[3]

plt.style.use(hep.style.CMS)
hep.style.use("CMS")

formatter = mticker.ScalarFormatter(useMathText=True)
formatter.set_powerlimits((-3, 3))

mpl.rcParams["font.size"] = 30
mpl.rcParams["lines.linewidth"] = 2
mpl.rcParams["grid.color"] = "#CCCCCC"
mpl.rcParams["grid.linewidth"] = 0.5
mpl.rcParams["figure.dpi"] = 400
mpl.rcParams["figure.edgecolor"] = "none"

# modify samples run3
for year in samples_run3:
    samples_run3[year]["qcd"] = [
        "QCD_HT-1000to1200",
        "QCD_HT-1200to1500",
        "QCD_HT-1500to2000",
        "QCD_HT-2000",
        # "QCD_HT-200to400",
        "QCD_HT-400to600",
        "QCD_HT-600to800",
        "QCD_HT-800to1000",
    ]

selection_regions = {
    "pass_vbf": Region(
        cuts={
            "Category": [0, 1],
        },
        label="VBF",
    ),
    "pass_bin1": Region(
        cuts={
            "Category": [1, 2],
        },
        label="Bin1",
    ),
    "pass_bin2": Region(
        cuts={
            "Category": [2, 3],
        },
        label="Bin2",
    ),
    "pass_bin3": Region(
        cuts={
            "Category": [3, 4],
        },
        label="Bin3",
    ),
    "fail": Region(
        cuts={
            "Category": [4, 5],
        },
        label="Fail",
    ),
}


label_by_mass = {
    "H2Msd": r"$m^{2}_\mathrm{SD}$ (GeV)",
    "H2PNetMass": r"$m^{2}_\mathrm{reg}$ (GeV)",
}


def get_jets_for_txbb_sf(key: str):
    # TODO: correct application of bb-tagging SF based on gen-matching to H(bb) or Z(bb)
    # for now, assuming mostly V=Z(bb) passes selection
    # apply to both jets in HH, VH, VV processes
    # apply to only first jet in single-H or single-V processes
    if "hh4b" in key or key in ["vhtobb", "diboson"]:
        return [1, 2]
    elif key in ["novhhtobb", "tthtobb", "vjets"]:
        return [1]
    else:
        return []


def get_bdt_training_keys(bdt_model: str):
    inferences_dir = Path(
        f"{HH4B_DIR}/src/HH4b/boosted/bdt_trainings_run3/{bdt_model}/inferences/2022EE"
    )

    training_keys = []
    for child in inferences_dir.iterdir():
        if child.suffix == ".npy":
            training_keys.append(child.stem.split("evt_")[-1])

    logger.info(f"Found BDT Training keys {training_keys}")
    return training_keys


def add_bdt_scores(
    events: pd.DataFrame,
    preds: np.ArrayLike,
    jshift: str = "",
    weight_ttbar: float = 1,
    bdt_disc: bool = True,
):
    jlabel = "" if jshift == "" else "_" + jshift

    if preds.shape[1] == 2:  # binary BDT only
        events[f"bdt_score{jlabel}"] = preds[:, 1]
    elif preds.shape[1] == 3:  # multi-class BDT with ggF HH, QCD, ttbar classes
        events[f"bdt_score{jlabel}"] = preds[:, 0]  # ggF HH
    elif preds.shape[1] == 4:  # multi-class BDT with ggF HH, VBF HH, QCD, ttbar classes
        bg_tot = np.sum(preds[:, 2:], axis=1)
        events[f"bdt_score{jlabel}"] = (
            preds[:, 0] / (preds[:, 0] + bg_tot) if bdt_disc else preds[:, 0]
        )
        events[f"bdt_score_vbf{jlabel}"] = (
            preds[:, 1] / (preds[:, 1] + preds[:, 2] + weight_ttbar * preds[:, 3])
            if bdt_disc
            else preds[:, 1]
        )


def bdt_roc(events_combined: dict[str, pd.DataFrame], plot_dir: str, txbb_version: str, jshift=""):
    sig_keys = [
        "hh4b",
        "hh4b-kl0",
        "hh4b-kl2p45",
        "hh4b-kl5",
        "vbfhh4b",
        "vbfhh4b-k2v0",
    ]
    scores_keys = {
        "hh4b": "bdt_score",
        "hh4b-kl0": "bdt_score",
        "hh4b-kl2p45": "bdt_score",
        "hh4b-kl5": "bdt_score",
        "vbfhh4b": "bdt_score_vbf",
        "vbfhh4b-k2v0": "bdt_score_vbf",
    }
    bkg_keys = ["qcd", "ttbar"]
    legtitle = get_legtitle(txbb_version)

    if "bdt_score_vbf" not in events_combined["ttbar"]:
        sig_keys.remove("vbfhh4b-k2v0")

    for sig_key in sig_keys:
        rocs = postprocessing.make_rocs(
            events_combined,
            scores_keys[sig_key],
            "weight",
            sig_key,
            bkg_keys,
            jshift,
        )
        bkg_colors = {**plotting.color_by_sample, "merged": "orange"}
        fig, ax = plt.subplots(1, 1, figsize=(18, 12))
        for bg_key in [*bkg_keys, "merged"]:
            ax.plot(
                rocs[bg_key]["tpr"],
                rocs[bg_key]["fpr"],
                linewidth=2,
                color=bkg_colors[bg_key],
                label=rocs[bg_key]["label"],
            )

        ax.set_xlim([0.0, 0.6])
        ax.set_ylim([1e-5, 1e-1])
        ax.set_yscale("log")

        ax.set_title(f"{plotting.label_by_sample[sig_key]} BDT ROC Curve")
        ax.set_xlabel("Signal efficiency")
        ax.set_ylabel("Background efficiency")

        ax.xaxis.grid(True, which="major")
        ax.yaxis.grid(True, which="major")
        ax.legend(
            title=legtitle,
            bbox_to_anchor=(1.03, 1),
            loc="upper left",
        )
        fig.tight_layout()
        _jshift = f"_{jshift}" if jshift != "" else ""
        fig.savefig(plot_dir / f"{sig_key}_roc{_jshift}.png")
        fig.savefig(plot_dir / f"{sig_key}_roc{_jshift}.pdf", bbox_inches="tight")
        plt.close()

    bdt_axis = hist.axis.Regular(40, 0, 1, name="bdt", label=r"BDT")
    cat_axis = hist.axis.StrCategory([], name="cat", label="cat", growth=True)
    h_bdt = hist.Hist(bdt_axis, cat_axis)
    for sig_key in sig_keys:
        h_bdt.fill(
            events_combined[sig_key][scores_keys[sig_key]],
            sig_key,
            weight=events_combined[sig_key]["weight"],
        )

    def find_nearest(array, value):
        array = np.asarray(array)
        idx = (np.abs(array - value)).argmin()
        return idx

    th_colours = ["#9381FF", "#1f78b4", "#a6cee3", "cyan", "blue"]

    for vbf_in_sig_key in [True, False]:
        fig, ax = plt.subplots(1, 1, figsize=(18, 12))
        # add lines at BDT cuts
        plot_thresholds = [0.88, 0.98] if vbf_in_sig_key else [0.98]

        isig = 0
        for sig_key in sig_keys:
            if ("vbf" in sig_key) == vbf_in_sig_key:
                continue
            rocs = postprocessing.make_rocs(
                events_combined, scores_keys[sig_key], "weight", sig_key, bkg_keys
            )
            pths = {th: [[], []] for th in plot_thresholds}
            for th in plot_thresholds:
                idx = find_nearest(rocs["merged"]["thresholds"], th)
                pths[th][0].append(rocs["merged"]["tpr"][idx])
                pths[th][1].append(rocs["merged"]["fpr"][idx])
            for k, th in enumerate(plot_thresholds):
                if isig == 0:
                    ax.scatter(
                        *pths[th],
                        marker="o",
                        s=40,
                        label=rf"BDT > {th}",
                        color=th_colours[k],
                        zorder=100,
                    )
                else:
                    ax.scatter(
                        *pths[th],
                        marker="o",
                        s=40,
                        color=th_colours[k],
                        zorder=100,
                    )

            ax.plot(
                rocs["merged"]["tpr"],
                rocs["merged"]["fpr"],
                linewidth=2,
                color=plotting.color_by_sample[sig_key],
                label=plotting.label_by_sample[sig_key],
            )
            isig = isig + 1
        ax.set_xlim([0.0, 0.6])
        ax.set_ylim([1e-5, 1e-1])
        ax.set_yscale("log")
        if vbf_in_sig_key:
            ax.set_title("ggF BDT ROC Curve")
        else:
            ax.set_title("VBF BDT ROC Curve")
        ax.set_xlabel("Signal efficiency")
        ax.set_ylabel("Background efficiency")
        ax.xaxis.grid(True, which="major")
        ax.yaxis.grid(True, which="major")

        ax.legend(
            title=legtitle,
            bbox_to_anchor=(1.03, 1),
            loc="upper left",
        )
        fig.tight_layout()
        if vbf_in_sig_key:
            fig.savefig(plot_dir / f"GGF_hh4b_allroc{_jshift}.png", bbox_inches="tight")
            fig.savefig(plot_dir / f"GGF_hh4b_allroc{_jshift}.pdf", bbox_inches="tight")
        else:
            fig.savefig(plot_dir / f"VBF_hh4b_allroc{_jshift}.png", bbox_inches="tight")
            fig.savefig(plot_dir / f"VBF_hh4b_allroc{_jshift}.pdf", bbox_inches="tight")
        plt.close()

        # plot scores too
        fig, ax = plt.subplots(1, 1, figsize=(18, 12))
        for sig_key in sig_keys:
            if ("vbf" in sig_key) == vbf_in_sig_key:
                continue
            hep.histplot(
                h_bdt[{"cat": sig_key}],
                ax=ax,
                label=plotting.label_by_sample[sig_key],
                color=plotting.color_by_sample[sig_key],
                histtype="step",
                linewidth=1.5,
                density=True,
                flow="none",
            )
        ax.legend()
        fig.tight_layout()
        if vbf_in_sig_key:
            fig.savefig(plot_dir / f"GGF_hh4b_allbdt{_jshift}.png", bbox_inches="tight")
            fig.savefig(plot_dir / f"GGF_hh4b_allbdt{_jshift}.pdf", bbox_inches="tight")
        else:
            fig.savefig(plot_dir / f"VBF_hh4b_allbdt{_jshift}.png", bbox_inches="tight")
            fig.savefig(plot_dir / f"VBF_hh4b_allbdt{_jshift}.pdf", bbox_inches="tight")
        plt.close()


def load_process_run3_samples(args, year, bdt_training_keys, control_plots, plot_dir, mass_window):

    # define BDT model
    bdt_model = xgb.XGBClassifier()
    bdt_model.load_model(
        fname=f"{HH4B_DIR}/src/HH4b/boosted/bdt_trainings_run3/{args.bdt_model}/trained_bdt.model"
    )

    # load tt corrections
    tt_ptjj_sf = corrections._load_ttbar_sfs(year, "PTJJ", args.txbb)
    tt_xbb_sf = corrections._load_ttbar_sfs(year, "Xbb", args.txbb)
    tt_tau32_sf = corrections._load_ttbar_sfs(year, "Tau3OverTau2", args.txbb)
    tt_ggfbdtshape_sf = corrections._load_ttbar_bdtshape_sfs("cat5", args.bdt_model, "bdt_score")
    correct_vbfbdtshape = (
        args.bdt_model in ttbarsfs_decorr_vbfbdt_bins and len(ttbarsfs_decorr_vbfbdt_bins) > 0
    )
    if correct_vbfbdtshape:
        tt_vbfbdtshape_sf = corrections._load_ttbar_bdtshape_sfs(
            "cat5", args.bdt_model, "bdt_score_vbf"
        )

    # get dictionary bins from keys
    # add defaults so that these do not fail
    ttsf_xbb_bins = ttbarsfs_decorr_txbb_bins.get(args.txbb, "glopart-v2")
    ttsf_ggfbdtshape_bins = ttbarsfs_decorr_ggfbdt_bins.get(
        args.bdt_model, "25Feb5_v13_glopartv2_rawmass"
    )
    ttsf_vbfbdtshape_bins = ttbarsfs_decorr_vbfbdt_bins.get(
        args.bdt_model, "25Feb5_v13_glopartv2_rawmass"
    )
    TXbb_pt_corr_bins = txbbsfs_decorr_pt_bins.get(args.txbb, "glopart-v2")
    TXbb_wps = txbbsfs_decorr_txbb_wps.get(args.txbb, "glopart-v2")

    # load TXbb SFs
    if args.txbb == "pnet-legacy":
        txbb_sf = corrections._load_txbb_sfs(
            year,
            "sf_txbbv11_Jul3_freezeSFs_combinedWPs",
            TXbb_wps,
            TXbb_pt_corr_bins,
            args.txbb,
        )
    elif args.txbb == "glopart-v2":
        txbb_sf = corrections._load_txbb_sfs(
            year,
            "sf_glopart-v2_freezeSFs_trial20241011",
            TXbb_wps,
            TXbb_pt_corr_bins,
            args.txbb,
        )
    else:
        # load dummy values
        txbb_sf = corrections._load_dummy_txbb_sfs(
            txbbsfs_decorr_txbb_wps["pnet-legacy"],
            txbbsfs_decorr_pt_bins["pnet-legacy"],
        )

    # get function
    make_bdt_dataframe = importlib.import_module(
        f".{args.bdt_config}", package="HH4b.boosted.bdt_trainings_run3"
    )

    # define cutflows
    samples_year = list(samples_run3[year].keys())
    if not control_plots and not args.bdt_roc:
        samples_year.remove("qcd")
    cutflow = pd.DataFrame(index=samples_year)
    cutflow_dict = {}

    # region in which QCD trigger weights were extracted
    trigger_region = "QCD"

    events_dict_postprocess = {}
    columns_by_key = {}
    for key in samples_year:
        logger.info(f"Load samples {key}")

        samples_to_process = {year: {key: samples_run3[year][key]}}

        events_dict = load_run3_samples(
            f"{args.data_dir}/{args.tag}",
            year,
            samples_to_process,
            reorder_txbb=True,
            load_systematics=True,
            txbb_version=args.txbb,
            scale_and_smear=True,
            mass_str=mreg_strings[args.txbb],
        )[key]

        # inference and assign score
        jshifts = [""]
        if key in hh_vars.syst_keys:
            jshifts += hh_vars.jec_shifts
        if key in hh_vars.jmsr_keys:
            jshifts += hh_vars.jmsr_shifts
        logger.info(f"JEC shifts {jshifts}")

        logger.info("Perform inference")
        bdt_events = {}
        for jshift in jshifts:
            bdt_events[jshift] = make_bdt_dataframe.bdt_dataframe(
                events_dict, get_var_mapping(jshift)
            )
            preds = bdt_model.predict_proba(bdt_events[jshift])
            add_bdt_scores(
                bdt_events[jshift],
                preds,
                jshift,
                weight_ttbar=args.weight_ttbar_bdt,
                bdt_disc=args.bdt_disc,
            )

            # redefine VBF variables
            key_map = get_var_mapping(jshift)
            vbf1_pt = events_dict[(key_map("VBFJetPt"), 0)]
            vbf2_pt = events_dict[(key_map("VBFJetPt"), 1)]
            mask_negative_vbf = (vbf1_pt < 0) | (vbf2_pt < 0)
            bdt_events[jshift].loc[mask_negative_vbf, key_map("VBFjjMass")] = -1
            bdt_events[jshift].loc[mask_negative_vbf, key_map("VBFjjDeltaEta")] = -1

            # redefine AK4Away variables
            ak4away1_pt = events_dict[(key_map("AK4JetAwayPt"), 0)]
            ak4away2_pt = events_dict[(key_map("AK4JetAwayPt"), 1)]
            mask_negative_ak4away1 = ak4away1_pt < 0
            mask_negative_ak4away2 = ak4away2_pt < 0
            bdt_events[jshift].loc[mask_negative_ak4away1, key_map("H1AK4JetAway1dR")] = -1
            bdt_events[jshift].loc[mask_negative_ak4away1, key_map("H1AK4JetAway1mass")] = -1
            bdt_events[jshift].loc[mask_negative_ak4away2, key_map("H2AK4JetAway2dR")] = -1
            bdt_events[jshift].loc[mask_negative_ak4away2, key_map("H2AK4JetAway2mass")] = -1

        bdt_events = pd.concat([bdt_events[jshift] for jshift in jshifts], axis=1)

        # remove duplicates
        bdt_events = bdt_events.loc[:, ~bdt_events.columns.duplicated()].copy()

        # add more variables for control plots
        bdt_events["H1Pt"] = events_dict["bbFatJetPt"][0]
        bdt_events["H2Pt"] = events_dict["bbFatJetPt"][1]
        bdt_events["H1Msd"] = events_dict["bbFatJetMsd"][0]
        bdt_events["H2Msd"] = events_dict["bbFatJetMsd"][1]
        bdt_events["H1TXbb"] = events_dict[txbb_strings[args.txbb]][0]
        bdt_events["H1DiscTXbb"] = discretize_var(
            events_dict[txbb_strings[args.txbb]][0], bins=[0, 0.8, 0.9, 0.94, 0.97, 0.99, 1]
        )
        bdt_events["H2TXbb"] = events_dict[txbb_strings[args.txbb]][1]
        bdt_events["H2DiscTXbb"] = discretize_var(
            events_dict[txbb_strings[args.txbb]][1], bins=[0, 0.8, 0.9, 0.94, 0.97, 0.99, 1]
        )
        bdt_events["H1PNetMass"] = events_dict[mreg_strings[args.txbb]][0]
        bdt_events["H2PNetMass"] = events_dict[mreg_strings[args.txbb]][1]
        if key in hh_vars.jmsr_keys:
            for jshift in hh_vars.jmsr_shifts:
                bdt_events[f"H1PNetMass_{jshift}"] = events_dict[
                    f"{mreg_strings[args.txbb]}_{jshift}"
                ][0]
                bdt_events[f"H2PNetMass_{jshift}"] = events_dict[
                    f"{mreg_strings[args.txbb]}_{jshift}"
                ][1]

        # add HLTs
        bdt_events["hlt"] = np.any(
            np.array(
                [
                    events_dict[trigger].to_numpy()[:, 0]
                    for trigger in postprocessing.HLTs[year]
                    if trigger in events_dict
                ]
            ),
            axis=0,
        )

        # finalWeight: includes genWeight, puWeight
        bdt_events["weight"] = events_dict["finalWeight"].to_numpy()
        # add event, run, lumi
        bdt_events["run"] = events_dict["run"].to_numpy()
        bdt_events["event"] = events_dict["event"].to_numpy()
        bdt_events["luminosityBlock"] = events_dict["luminosityBlock"].to_numpy()

        # triggerWeight
        nevents = len(bdt_events["H1Pt"])
        trigger_weight = np.ones(nevents)
        trigger_weight_up = np.ones(nevents)
        trigger_weight_dn = np.ones(nevents)
        if key != "data":
            trigger_weight, _, total, total_err = corrections.trigger_SF(
                year, events_dict, txbb_strings[args.txbb], trigger_region
            )
            trigger_weight_up = trigger_weight * (1 + total_err / total)
            trigger_weight_dn = trigger_weight * (1 - total_err / total)

        # TXbbWeight
        txbb_sf_weight = np.ones(nevents)
        all_txbb_bins = ak.Array([TXbb_wps[wp] for wp in TXbb_wps])
        all_pt_bins = ak.Array([TXbb_pt_corr_bins[wp] for wp in TXbb_pt_corr_bins])
        txbb_range = [ak.min(all_txbb_bins), ak.max(all_txbb_bins)]
        pt_range = [ak.min(all_pt_bins), ak.max(all_pt_bins)]
        for ijet in get_jets_for_txbb_sf(key):
            txbb_sf_weight *= corrections.restrict_SF(
                txbb_sf["nominal"],
                bdt_events[f"H{ijet}TXbb"].to_numpy(),
                bdt_events[f"H{ijet}Pt"].to_numpy(),
                txbb_range,
                pt_range,
            )

        # remove training events if asked
        if (
            args.training_years is not None
            and year in args.training_years
            and key in bdt_training_keys
        ):
            bdt_events["event"] = events_dict["event"][0]
            inferences_dir = Path(
                f"../boosted/bdt_trainings_run3/{args.bdt_model}/inferences/{year}"
            )

            evt_list = np.load(inferences_dir / f"evt_{key}.npy")
            events_to_keep = bdt_events["event"].isin(evt_list)
            fraction = np.sum(events_to_keep.to_numpy() == 1) / bdt_events["event"].shape[0]
            logger.info(f"Keep {fraction}% of {key} for year {year}")
            bdt_events = bdt_events[events_to_keep]
            bdt_events["weight"] *= 1 / fraction  # divide by BDT test / train ratio

        nominal_weight = bdt_events["weight"]
        cutflow_dict[key] = OrderedDict([("Skimmer Preselection", np.sum(bdt_events["weight"]))])

        # tt corrections
        ttbar_weight = np.ones(nevents)
        if args.vbf:
            mask_vbf = (bdt_events["bdt_score_vbf"] > args.vbf_bdt_wp) & (
                bdt_events["H2TXbb"] > args.vbf_txbb_wp
            )
            if not args.vbf_priority:
                mask_bin1 = (bdt_events["H2TXbb"] > args.txbb_wps[0]) & (
                    bdt_events["bdt_score"] > args.bdt_wps[0]
                )
                # prioritize bin 1 i.e. veto events in VBF region that pass the bin 1 selection
                mask_vbf = mask_vbf & ~(mask_bin1)
        else:
            # if no VBF region, set all events to "fail VBF"
            mask_vbf = np.zeros(len(bdt_events), dtype=bool)

        if key == "ttbar":
            ptjjsf, _, _ = corrections.ttbar_SF(tt_ptjj_sf, bdt_events, "HHPt")
            tau32j1sf, tau32j1sf_up, tau32j1sf_dn = corrections.ttbar_SF(
                tt_tau32_sf, bdt_events, "H1T32"
            )
            tau32j2sf, tau32j2sf_up, tau32j2sf_dn = corrections.ttbar_SF(
                tt_tau32_sf, bdt_events, "H2T32"
            )
            tau32sf = tau32j1sf * tau32j2sf
            tau32sf_up = tau32j1sf_up * tau32j2sf_up
            tau32sf_dn = tau32j1sf_dn * tau32j2sf_dn

            # inclusive xbb correction
            tempw1, _, _ = corrections.ttbar_SF(tt_xbb_sf, bdt_events, "H1TXbb")
            tempw2, _, _ = corrections.ttbar_SF(tt_xbb_sf, bdt_events, "H2TXbb")
            txbbsf = tempw1 * tempw2

            # inclusive bdt shape correction
            ggfbdtsf, _, _ = corrections.ttbar_SF(tt_ggfbdtshape_sf, bdt_events, "bdt_score")
            bdtsf = ggfbdtsf
            # use bdt_vbf correction for vbf category if it exists
            if correct_vbfbdtshape:
                vbfbdtsf, _, _ = corrections.ttbar_SF(
                    tt_vbfbdtshape_sf, bdt_events, "bdt_score_vbf"
                )
                bdtsf[mask_vbf] = vbfbdtsf[mask_vbf]

            # total ttbar correction
            ttbar_weight = ptjjsf * tau32sf * txbbsf * bdtsf

        # save total corrected weight
        bdt_events["weight"] = nominal_weight * trigger_weight * ttbar_weight * txbb_sf_weight

        # correlated signal xbb up/dn variations
        corr_up = np.ones(nevents)
        corr_dn = np.ones(nevents)
        for ijet in get_jets_for_txbb_sf(key):
            corr_up *= corrections.restrict_SF(
                txbb_sf["corr_up"],
                bdt_events[f"H{ijet}TXbb"].to_numpy(),
                bdt_events[f"H{ijet}Pt"].to_numpy(),
                txbb_range,
                pt_range,
                txbb_sf["corr3x_up"],
                TXbb_wps["WP1"],
            )
            corr_dn *= corrections.restrict_SF(
                txbb_sf["corr_dn"],
                bdt_events[f"H{ijet}TXbb"].to_numpy(),
                bdt_events[f"H{ijet}Pt"].to_numpy(),
                txbb_range,
                pt_range,
                txbb_sf["corr3x_dn"],
                TXbb_wps["WP1"],
            )
        bdt_events["weight_TXbbSF_correlatedUp"] = bdt_events["weight"] * corr_up / txbb_sf_weight
        bdt_events["weight_TXbbSF_correlatedDown"] = bdt_events["weight"] * corr_dn / txbb_sf_weight

        # uncorrelated signal xbb up/dn variations in bins
        for wp in TXbb_wps:
            for j in range(len(TXbb_pt_corr_bins[wp]) - 1):
                nominal = np.ones(nevents)
                stat_up = np.ones(nevents)
                stat_dn = np.ones(nevents)
                for ijet in get_jets_for_txbb_sf(key):
                    nominal *= corrections.restrict_SF(
                        txbb_sf["nominal"],
                        bdt_events[f"H{ijet}TXbb"].to_numpy(),
                        bdt_events[f"H{ijet}Pt"].to_numpy(),
                        TXbb_wps[wp],
                        TXbb_pt_corr_bins[wp][j : j + 2],
                    )
                    stat_up *= corrections.restrict_SF(
                        txbb_sf["stat_up"],
                        bdt_events[f"H{ijet}TXbb"].to_numpy(),
                        bdt_events[f"H{ijet}Pt"].to_numpy(),
                        TXbb_wps[wp],
                        TXbb_pt_corr_bins[wp][j : j + 2],
                        txbb_sf["stat3x_up"] if wp == "WP1" else None,
                        TXbb_wps["WP1"] if wp == "WP1" else None,
                    )
                    stat_dn *= corrections.restrict_SF(
                        txbb_sf["stat_dn"],
                        bdt_events[f"H{ijet}TXbb"].to_numpy(),
                        bdt_events[f"H{ijet}Pt"].to_numpy(),
                        TXbb_wps[wp],
                        TXbb_pt_corr_bins[wp][j : j + 2],
                        txbb_sf["stat3x_dn"] if wp == "WP1" else None,
                        TXbb_wps["WP1"] if wp == "WP1" else None,
                    )
                bdt_events[
                    f"weight_TXbbSF_uncorrelated_{wp}_pT_bin_{TXbb_pt_corr_bins[wp][j]}_{TXbb_pt_corr_bins[wp][j+1]}Up"
                ] = (bdt_events["weight"] * stat_up / nominal)
                bdt_events[
                    f"weight_TXbbSF_uncorrelated_{wp}_pT_bin_{TXbb_pt_corr_bins[wp][j]}_{TXbb_pt_corr_bins[wp][j+1]}Down"
                ] = (bdt_events["weight"] * stat_dn / nominal)

        if key == "ttbar":
            # ttbar xbb up/dn variations in bins'
            for i in range(len(ttsf_xbb_bins) - 1):
                tempw1, tempw1_up, tempw1_dn = corrections.ttbar_SF(
                    tt_xbb_sf, bdt_events, "H1TXbb", ttsf_xbb_bins[i : i + 2]
                )
                tempw2, tempw2_up, tempw2_dn = corrections.ttbar_SF(
                    tt_xbb_sf, bdt_events, "H2TXbb", ttsf_xbb_bins[i : i + 2]
                )
                bdt_events[f"weight_ttbarSF_Xbb_bin_{ttsf_xbb_bins[i]}_{ttsf_xbb_bins[i+1]}Up"] = (
                    bdt_events["weight"] * tempw1_up * tempw2_up / (tempw1 * tempw2)
                )
                bdt_events[
                    f"weight_ttbarSF_Xbb_bin_{ttsf_xbb_bins[i]}_{ttsf_xbb_bins[i+1]}Down"
                ] = (bdt_events["weight"] * tempw1_dn * tempw2_dn / (tempw1 * tempw2))

            # bdt up/dn variations in bins
            for i in range(len(ttsf_ggfbdtshape_bins) - 1):
                ggfbdtsf, ggfbdtsf_up, ggfbdtsf_dn = corrections.ttbar_SF(
                    tt_ggfbdtshape_sf,
                    bdt_events,
                    "bdt_score",
                    ttsf_ggfbdtshape_bins[i : i + 2],
                )
                if correct_vbfbdtshape:
                    # only use ggf correction/uncertainty outside of vbf category
                    ggfbdtsf[mask_vbf] = np.ones(np.sum(mask_vbf))
                    ggfbdtsf_up[mask_vbf] = np.ones(np.sum(mask_vbf))
                    ggfbdtsf_dn[mask_vbf] = np.ones(np.sum(mask_vbf))
                bdt_events[
                    f"weight_ttbarSF_ggF_BDT_bin_{ttsf_ggfbdtshape_bins[i]}_{ttsf_ggfbdtshape_bins[i+1]}Up"
                ] = (bdt_events["weight"] * ggfbdtsf_up / ggfbdtsf)
                bdt_events[
                    f"weight_ttbarSF_ggF_BDT_bin_{ttsf_ggfbdtshape_bins[i]}_{ttsf_ggfbdtshape_bins[i+1]}Down"
                ] = (bdt_events["weight"] * ggfbdtsf_dn / ggfbdtsf)
            if correct_vbfbdtshape:
                for i in range(len(ttsf_vbfbdtshape_bins) - 1):
                    vbfbdtsf, vbfbdtsf_up, vbfbdtsf_dn = corrections.ttbar_SF(
                        tt_vbfbdtshape_sf,
                        bdt_events,
                        "bdt_score_vbf",
                        ttsf_vbfbdtshape_bins[i : i + 2],
                    )
                    # only use vbf correction/uncertainty inside of vbf category
                    vbfbdtsf[~mask_vbf] = np.ones(np.sum(~mask_vbf))
                    vbfbdtsf_up[~mask_vbf] = np.ones(np.sum(~mask_vbf))
                    vbfbdtsf_dn[~mask_vbf] = np.ones(np.sum(~mask_vbf))
                    bdt_events[
                        f"weight_ttbarSF_VBF_BDT_bin_{ttsf_vbfbdtshape_bins[i]}_{ttsf_vbfbdtshape_bins[i+1]}Up"
                    ] = (bdt_events["weight"] * vbfbdtsf_up / vbfbdtsf)
                    bdt_events[
                        f"weight_ttbarSF_VBF_BDT_bin_{ttsf_vbfbdtshape_bins[i]}_{ttsf_vbfbdtshape_bins[i+1]}Down"
                    ] = (bdt_events["weight"] * vbfbdtsf_dn / vbfbdtsf)

        if key != "data":
            bdt_events["weight_triggerUp"] = (
                bdt_events["weight"] * trigger_weight_up / trigger_weight
            )
            bdt_events["weight_triggerDown"] = (
                bdt_events["weight"] * trigger_weight_dn / trigger_weight
            )
        if key == "ttbar":
            bdt_events["weight_ttbarSF_pTjjUp"] = bdt_events["weight"] * ptjjsf
            bdt_events["weight_ttbarSF_pTjjDown"] = bdt_events["weight"] / ptjjsf
            bdt_events["weight_ttbarSF_tau32Up"] = bdt_events["weight"] * tau32sf_up / tau32sf
            bdt_events["weight_ttbarSF_tau32Down"] = bdt_events["weight"] * tau32sf_dn / tau32sf

        # HLT selection
        mask_hlt = bdt_events["hlt"] == 1
        bdt_events = bdt_events[mask_hlt]
        cutflow_dict[key]["HLT"] = np.sum(bdt_events["weight"].to_numpy())

        if args.txbb == "pnet-legacy":
            txbb_presel = 0.8
        elif args.txbb in ["glopart-v2", "pnet-v12"]:
            txbb_presel = 0.3

        for jshift in jshifts:
            logger.info(f"Inference and selection for jshift {jshift}")
            h1pt = check_get_jec_var("H1Pt", jshift)
            h2pt = check_get_jec_var("H2Pt", jshift)
            h1msd = check_get_jec_var("H1Msd", jshift)
            h1mass = check_get_jec_var(args.mass.replace("H2", "H1"), jshift)
            h2mass = check_get_jec_var(args.mass, jshift)
            category = check_get_jec_var("Category", jshift)
            bdt_score = check_get_jec_var("bdt_score", jshift)

            mask_presel = (
                (bdt_events[h1msd] >= 40)  # FIXME: replace by jet matched to trigger object
                & (bdt_events[h1pt] >= args.pt_first)
                & (bdt_events[h2pt] >= args.pt_second)
                & (bdt_events["H1TXbb"] >= txbb_presel)
                & (bdt_events[h2mass] >= 60)
                & (bdt_events[h2mass] <= 220)
                & (bdt_events[h1mass] >= 60)
                & (bdt_events[h1mass] <= 220)
            )
            bdt_events = bdt_events[mask_presel]

            ###### FINISH pre-selection
            mass_str = f"[{mass_window[0]}-{mass_window[1]}]"
            mask_mass = (bdt_events[h2mass] >= mass_window[0]) & (
                bdt_events[h2mass] <= mass_window[1]
            )

            # define category
            bdt_events[category] = 5  # all events

            mask_fail = (bdt_events["H2TXbb"] < args.txbb_wps[1]) & (
                bdt_events[bdt_score] > args.bdt_wps[2]
            )
            bdt_events.loc[mask_fail, category] = 4

            if args.vbf:
                bdt_score_vbf = check_get_jec_var("bdt_score_vbf", jshift)
                mask_vbf = (bdt_events[bdt_score_vbf] > args.vbf_bdt_wp) & (
                    bdt_events["H2TXbb"] > args.vbf_txbb_wp
                )
            else:
                # if no VBF region, set all events to "fail VBF"
                mask_vbf = np.zeros(len(bdt_events), dtype=bool)

            mask_bin1 = (bdt_events["H2TXbb"] > args.txbb_wps[0]) & (
                bdt_events[bdt_score] > args.bdt_wps[0]
            )

            if args.vbf_priority:
                # prioritize VBF region i.e. veto events in bin1 that pass the VBF selection
                mask_bin1 = mask_bin1 & ~(mask_vbf)
            else:
                # prioritize bin 1 i.e. veto events in VBF region that pass the bin 1 selection
                mask_vbf = mask_vbf & ~(mask_bin1)

            bdt_events.loc[mask_vbf, category] = 0

            bdt_events.loc[mask_bin1, category] = 1

            mask_corner = (bdt_events["H2TXbb"] < args.txbb_wps[0]) & (
                bdt_events[bdt_score] < args.bdt_wps[0]
            )
            mask_bin2 = (
                (bdt_events["H2TXbb"] > args.txbb_wps[1])
                & (bdt_events[bdt_score] > args.bdt_wps[1])
                & ~(mask_bin1)
                & ~(mask_corner)
                & ~(mask_vbf)
            )
            bdt_events.loc[mask_bin2, category] = 2

            mask_bin3 = (
                (bdt_events["H2TXbb"] > args.txbb_wps[1])
                & (bdt_events[bdt_score] > args.bdt_wps[2])
                & ~(mask_bin1)
                & ~(mask_bin2)
                & ~(mask_vbf)
            )
            bdt_events.loc[mask_bin3, category] = 3

        # save cutflows for nominal variables
        cutflow_dict[key][f"H1Msd > 40 & H2Pt > {args.pt_second} & H1Pt > {args.pt_first}"] = (
            np.sum(bdt_events["weight"].to_numpy())
        )

        cutflow_dict[key]["BDT > min"] = np.sum(
            bdt_events["weight"][bdt_events["bdt_score"] > args.bdt_wps[2]].to_numpy()
        )

        cutflow_dict[key][f"Bin VBF {mass_str}"] = np.sum(
            bdt_events["weight"][mask_vbf & mask_mass].to_numpy()
        )
        cutflow_dict[key]["Bin VBF"] = np.sum(bdt_events["weight"][mask_vbf].to_numpy())
        cutflow_dict[key][f"Bin VBF {mass_str}"] = np.sum(
            bdt_events["weight"][mask_vbf & mask_mass].to_numpy()
        )

        cutflow_dict[key]["Bin 1"] = np.sum(bdt_events["weight"][mask_bin1].to_numpy())
        cutflow_dict[key][f"Bin 1 {mass_str}"] = np.sum(
            bdt_events["weight"][mask_bin1 & mask_mass].to_numpy()
        )

        cutflow_dict[key]["VBF & Bin 1 overlap"] = np.sum(
            bdt_events["weight"][
                (bdt_events["H2TXbb"] > args.txbb_wps[0])
                & (bdt_events["bdt_score"] > args.bdt_wps[0])
                & mask_vbf
            ].to_numpy()
        )

        cutflow_dict[key]["Bin 2"] = np.sum(bdt_events["weight"][mask_bin2].to_numpy())
        cutflow_dict[key][f"Bin 2 {mass_str}"] = np.sum(
            bdt_events["weight"][mask_bin2 & mask_mass].to_numpy()
        )

        cutflow_dict[key]["Bin 3"] = np.sum(bdt_events["weight"][mask_bin3].to_numpy())
        cutflow_dict[key][f"Bin 3 {mass_str}"] = np.sum(
            bdt_events["weight"][mask_bin3 & mask_mass].to_numpy()
        )

        # save year as column
        bdt_events["year"] = year

        # keep some (or all) columns
        columns = [
            "Category",
            "H2Msd",
            "bdt_score",
            "H2TXbb",
            "H2PNetMass",
            "weight",
            "event",
            "run",
            "luminosityBlock",
            "year",
        ]
        for jshift in jshifts:
            columns += [
                check_get_jec_var("Category", jshift),
                check_get_jec_var("bdt_score", jshift),
                check_get_jec_var("H2Msd", jshift),
                check_get_jec_var("H2PNetMass", jshift),
            ]
        if "bdt_score_vbf" in bdt_events:
            columns += [check_get_jec_var("bdt_score_vbf", jshift) for jshift in jshifts]
        if key == "ttbar":
            columns += [column for column in bdt_events.columns if "weight_ttbarSF" in column]
        if "hh" in key:
            columns += [column for column in bdt_events.columns if "weight_TXbbSF" in column]
        if key != "data":
            columns += ["weight_triggerUp", "weight_triggerDown"]
        columns = list(set(columns))

        if control_plots:
            bdt_events = bdt_events.rename(
                columns={
                    "H1T32": "H1T32top",
                    "H2T32": "H2T32top",
                    "H1Pt/H2Pt": "H1Pt_H2Pt",
                    "H1AK4JetAway1dR": "H1dRAK4r",
                    "H2AK4JetAway2dR": "H2dRAK4r",
                    "H1AK4JetAway1mass": "H1AK4mass",
                    "H2AK4JetAway2mass": "H2AK4mass",
                },
            )
            events_dict_postprocess[key] = bdt_events
            columns_by_key[key] = columns
        else:
            events_dict_postprocess[key] = bdt_events[columns]

        # blind!!
        if key == "data":
            # get sideband estimate instead
            logger.info(f"Data cutflow in {mass_str} is taken from sideband estimate!")
            cutflow_dict[key][f"Bin VBF {mass_str}"] = get_nevents_data(
                bdt_events, mask_vbf, args.mass, mass_window
            )
            cutflow_dict[key][f"Bin 1 {mass_str}"] = get_nevents_data(
                bdt_events, mask_bin1, args.mass, mass_window
            )
            cutflow_dict[key][f"Bin 2 {mass_str}"] = get_nevents_data(
                bdt_events, mask_bin2, args.mass, mass_window
            )
            cutflow_dict[key][f"Bin 3 {mass_str}"] = get_nevents_data(
                bdt_events, mask_bin3, args.mass, mass_window
            )
    # end of loop over samples

    if control_plots:
        make_control_plots(events_dict_postprocess, plot_dir, year, args.txbb)
        for key in events_dict_postprocess:
            events_dict_postprocess[key] = events_dict_postprocess[key][columns_by_key[key]]

    for cut in cutflow_dict["hh4b"]:
        cutflow[cut] = [
            cutflow_dict[key][cut].round(4) if cut in cutflow_dict[key] else -1.0
            for key in events_dict_postprocess
        ]

    logger.info(f"\nCutflow {cutflow}")
    return events_dict_postprocess, cutflow


def get_nevents_data(events, cut, mass, mass_window):
    mw_size = mass_window[1] - mass_window[0]

    # get yield in left sideband
    cut_mass_0 = (events[mass] < mass_window[0]) & (events[mass] > (mass_window[0] - mw_size / 2))

    # get yield in right sideband
    cut_mass_1 = (events[mass] < mass_window[1] + mw_size / 2) & (events[mass] > mass_window[1])

    return np.sum((cut_mass_0 | cut_mass_1) & cut)


def get_nevents_signal(events, cut, mass, mass_window):
    cut_mass = (events[mass] >= mass_window[0]) & (events[mass] <= mass_window[1])

    # get yield in Higgs mass window
    return np.sum(events["weight"][cut & cut_mass])


def get_nevents_nosignal(events, cut, mass, mass_window):
    cut_mass = ((events[mass] >= 60) & (events[mass] <= mass_window[0])) | (
        (events[mass] >= mass_window[1]) & (events[mass] <= 220)
    )

    # get yield NOT in Higgs mass window
    return np.sum(events["weight"][cut & cut_mass])


def scan_fom(
    method: str,
    events_combined: pd.DataFrame,
    get_cut: Callable,
    get_anti_cut: Callable,
    xbb_cuts: np.ArrayLike,
    bdt_cuts: np.ArrayLike,
    mass_window: list[float],
    plot_dir: str,
    plot_name: str,
    bg_keys: list[str],
    sig_key: str = "hh4b",
    fom: str = "2sqrt(b)/s",
    mass: str = "H2Msd",
):
    """Generic FoM scan for given region, defined in the ``get_cut`` function."""
    h_sb = hist.Hist(
        hist.axis.Variable(list(bdt_cuts) + [1.0], name="bdt_cut"),
        hist.axis.Variable(list(xbb_cuts) + [1.0], name="xbb_cut"),
    )

    h_b = hist.Hist(
        hist.axis.Variable(list(bdt_cuts) + [1.0], name="bdt_cut"),
        hist.axis.Variable(list(xbb_cuts) + [1.0], name="xbb_cut"),
    )

    h_b_unc = hist.Hist(
        hist.axis.Variable(list(bdt_cuts) + [1.0], name="bdt_cut"),
        hist.axis.Variable(list(xbb_cuts) + [1.0], name="xbb_cut"),
    )

    h_sideband = hist.Hist(
        hist.axis.Variable(list(bdt_cuts) + [1.0], name="bdt_cut"),
        hist.axis.Variable(list(xbb_cuts) + [1.0], name="xbb_cut"),
    )

    print(f"Scanning {fom} with {method}")
    all_s = []
    all_b = []
    all_b_unc = []
    all_sideband_events = []
    all_xbb_cuts = []
    all_bdt_cuts = []
    all_fom = []
    for xbb_cut in xbb_cuts:
        for bdt_cut in bdt_cuts:
            if method == "abcd":
                nevents_sig, nevents_bkg, _ = abcd(
                    events_combined,
                    get_cut,
                    get_anti_cut,
                    xbb_cut,
                    bdt_cut,
                    mass,
                    mass_window,
                    bg_keys,
                    sig_key,
                )
            else:
                nevents_sig, nevents_bkg, _ = sideband(
                    events_combined, get_cut, xbb_cut, bdt_cut, mass, mass_window, sig_key
                )

            # number of events in data in sideband
            cut = get_cut(events_combined["data"], xbb_cut, bdt_cut)
            nevents_sideband = get_nevents_nosignal(events_combined["data"], cut, mass, mass_window)

            if fom == "s/sqrt(s+b)":
                figure_of_merit = nevents_sig / np.sqrt(nevents_sig + nevents_bkg)
            elif fom == "2sqrt(b)/s":
                figure_of_merit = 2 * np.sqrt(nevents_bkg) / nevents_sig
            else:
                raise ValueError("Invalid FOM")

            # if nevents_sig > 0.5 and nevents_bkg >= 2 and nevents_sideband >= 12:
            # save all cuts for finetuning constraint after
            h_sb.fill(bdt_cut, xbb_cut, weight=figure_of_merit)
            h_b.fill(bdt_cut, xbb_cut, weight=nevents_bkg)
            h_b_unc.fill(bdt_cut, xbb_cut, weight=np.sqrt(nevents_bkg))
            h_sideband.fill(bdt_cut, xbb_cut, weight=nevents_sideband)
            all_b.append(nevents_bkg)
            all_b_unc.append(np.sqrt(nevents_bkg))
            all_s.append(nevents_sig)
            all_sideband_events.append(nevents_sideband)
            all_xbb_cuts.append(xbb_cut)
            all_bdt_cuts.append(bdt_cut)
            all_fom.append(figure_of_merit)

    all_fom = np.array(all_fom)
    all_b = np.array(all_b)
    all_b_unc = np.array(all_b_unc)
    all_s = np.array(all_s)
    all_sideband_events = np.array(all_sideband_events)
    all_xbb_cuts = np.array(all_xbb_cuts)
    all_bdt_cuts = np.array(all_bdt_cuts)

    # save all arrays to plot_dir
    name = f"{plot_name}_{args.method}_mass{mass_window[0]}-{mass_window[1]}"
    print(f"Saving FOM scan: {plot_dir}/{name}_fom_arrays \n")
    np.savez(
        f"{plot_dir}/{name}_fom_arrays.npz",
        all_fom=all_fom,
        all_b=all_b,
        all_b_unc=all_b_unc,
        all_s=all_s,
        all_sideband_events=all_sideband_events,
        all_xbb_cuts=all_xbb_cuts,
        all_bdt_cuts=all_bdt_cuts,
    )

    # plot fom scan
    print(f"Plotting FOM scan: {plot_dir}/{name} \n")
    plotting.plot_fom(h_sb, plot_dir, name=name, fontsize=2.0)
    plotting.plot_fom(h_b, plot_dir, name=f"{name}_bkg", fontsize=2.0)
    plotting.plot_fom(h_b_unc, plot_dir, name=f"{name}_bkgunc", fontsize=2.0)
    plotting.plot_fom(h_sideband, plot_dir, name=f"{name}_sideband", fontsize=2.0)


def get_anti_cuts(args, region: str):

    def anti_cut_vbf(events):
        cut_xbb = events["H2TXbb"] < 0.8 if args.txbb == "pnet-legacy" else events["H2TXbb"] < 0.3
        cut_bdt = events["bdt_score_vbf"] < 0.6
        return cut_xbb & cut_bdt

    def anti_cut_ggf(events):
        cut_xbb = events["H2TXbb"] < 0.8 if args.txbb == "pnet-legacy" else events["H2TXbb"] < 0.3
        cut_bdt = events["bdt_score"] < 0.6
        return cut_xbb & cut_bdt

    if region == "vbf":
        return anti_cut_vbf
    else:
        return anti_cut_ggf


def get_cuts(args, region: str):
    xbb_cut_bin1 = args.txbb_wps[0]
    bdt_cut_bin1 = args.bdt_wps[0]

    # VBF region
    def get_cut_vbf(events, xbb_cut, bdt_cut):
        cut_xbb = events["H2TXbb"] > xbb_cut
        cut_bdt = events["bdt_score_vbf"] > bdt_cut
        return cut_xbb & cut_bdt

    def get_cut_novbf(events, xbb_cut, bdt_cut):  # noqa: ARG001
        return np.zeros(len(events), dtype=bool)

    # VBF with bin1 veto
    def get_cut_vbf_vetobin1(events, xbb_cut, bdt_cut):
        cut_bin1 = (events["H2TXbb"] > xbb_cut_bin1) & (events["bdt_score"] > bdt_cut_bin1)
        cut_xbb = events["H2TXbb"] > xbb_cut
        cut_bdt = events["bdt_score_vbf"] > bdt_cut
        return cut_xbb & cut_bdt & (~cut_bin1)

    # bin 1 with VBF region veto
    def get_cut_bin1_vetovbf(events, xbb_cut, bdt_cut):
        vbf_cut = (events["bdt_score_vbf"] >= args.vbf_bdt_wp) & (
            events["H2TXbb"] >= args.vbf_txbb_wp
        )
        cut_xbb = events["H2TXbb"] > xbb_cut
        cut_bdt = events["bdt_score"] > bdt_cut
        return cut_xbb & cut_bdt & (~vbf_cut)

    # bin 1 region
    def get_cut_bin1(events, xbb_cut, bdt_cut):
        cut_xbb = events["H2TXbb"] > xbb_cut
        cut_bdt = events["bdt_score"] > bdt_cut
        return cut_xbb & cut_bdt

    # bin 2 with VBF region veto
    def get_cut_bin2_vetovbf(events, xbb_cut, bdt_cut):
        vbf_cut = (events["bdt_score_vbf"] >= args.vbf_bdt_wp) & (
            events["H2TXbb"] >= args.vbf_txbb_wp
        )
        cut_bin1 = (events["H2TXbb"] > xbb_cut_bin1) & (events["bdt_score"] > bdt_cut_bin1)
        cut_corner = (events["H2TXbb"] < xbb_cut_bin1) & (events["bdt_score"] < bdt_cut_bin1)
        cut_bin2 = (
            (events["H2TXbb"] > xbb_cut)
            & (events["bdt_score"] > bdt_cut)
            & ~(cut_bin1)
            & ~(cut_corner)
            & ~(vbf_cut)
        )

        return cut_bin2

    # bin 2 without VBF region veto
    def get_cut_bin2(events, xbb_cut, bdt_cut):
        cut_bin1 = (events["H2TXbb"] > xbb_cut_bin1) & (events["bdt_score"] > bdt_cut_bin1)
        cut_corner = (events["H2TXbb"] < xbb_cut_bin1) & (events["bdt_score"] < bdt_cut_bin1)
        cut_bin2 = (
            (events["H2TXbb"] > xbb_cut)
            & (events["bdt_score"] > bdt_cut)
            & ~(cut_bin1)
            & ~(cut_corner)
        )

        return cut_bin2

    if region == "vbf":
        if args.vbf and args.vbf_priority:
            return get_cut_vbf
        elif args.vbf and not args.vbf_priority:
            return get_cut_vbf_vetobin1
        else:
            # if no VBF region, set all events to "fail VBF"
            return get_cut_novbf
    elif region == "bin1":
        return get_cut_bin1_vetovbf if (args.vbf and args.vbf_priority) else get_cut_bin1
    elif region == "bin2":
        return get_cut_bin2_vetovbf if args.vbf else get_cut_bin2
    else:
        raise ValueError("Invalid region")


def make_control_plots(events_dict, plot_dir, year, txbb_version):

    if txbb_version == "pnet-legacy":
        txbb_label = "PNet Legacy"
    elif txbb_version == "pnet-v12":
        txbb_label = "PNet 103X"
    elif txbb_version == "glopart-v2":
        txbb_label = "GloParTv2"

    control_plot_vars = [
        ShapeVar(var="bdt_score", label=r"BDT score ggF", bins=[30, 0, 1], blind_window=[0.8, 1.0]),
        ShapeVar(
            var="bdt_score_vbf", label=r"BDT score VBF", bins=[30, 0, 1], blind_window=[0.8, 1.0]
        ),
<<<<<<< HEAD
        ShapeVar(var="H2TXbb", label=r"Xbb$^{2}$ " + txbb_label, bins=[30, 0, 1]),
        # bdt inputs
        ShapeVar(var="H1TXbb", label=r"Xbb$^{1}$ " + txbb_label, bins=[30, 0, 1]),
=======
        ShapeVar(var="H1Msd", label=r"$m_{SD}^{1}$ (GeV)", bins=[30, 0, 300]),
        ShapeVar(var="H2Msd", label=r"$m_{SD}^{2}$ (GeV)", bins=[30, 0, 300]),
        ShapeVar(var="H1TXbb", label=r"Xbb$^{1}$ " + txbb_label, bins=[30, 0, 1]),
        ShapeVar(var="H1DiscTXbb", label=r"Discretized Xbb$^{1}$ " + txbb_label, bins=[6, 1, 7]),
        ShapeVar(var="H2TXbb", label=r"Xbb$^{2}$ " + txbb_label, bins=[30, 0, 1]),
        ShapeVar(var="H2DiscTXbb", label=r"Discretized Xbb$^{2}$ " + txbb_label, bins=[6, 1, 7]),
>>>>>>> 76029891
        ShapeVar(var="H1PNetMass", label=r"$m_{reg}^{1}$ (GeV) " + txbb_label, bins=[30, 0, 300]),
        ShapeVar(var="H2PNetMass", label=r"$m_{reg}^{2}$ (GeV) " + txbb_label, bins=[30, 0, 300]),
        ShapeVar(var="HHPt", label=r"HH $p_{T}$ (GeV)", bins=[30, 0, 4000]),
        ShapeVar(var="HHeta", label=r"HH $\eta$", bins=[30, -5, 5]),
        ShapeVar(var="HHmass", label=r"HH mass (GeV)", bins=[30, 0, 1500]),
        ShapeVar(var="MET", label=r"MET (GeV)", bins=[30, 0, 600]),
        ShapeVar(var="H1T32top", label=r"$\tau_{32}^{1}$", bins=[30, 0, 1]),
        ShapeVar(var="H2T32top", label=r"$\tau_{32}^{2}$", bins=[30, 0, 1]),
        ShapeVar(var="H1Pt", label=r"H $p_{T}^{1}$ (GeV)", bins=[30, 200, 1000]),
        ShapeVar(var="H2Pt", label=r"H $p_{T}^{2}$ (GeV)", bins=[30, 200, 1000]),
        ShapeVar(var="H1eta", label=r"H $\eta^{1}$", bins=[30, -4, 4]),
        ShapeVar(var="H1Pt_HHmass", label=r"H$^1$ $p_{T}/mass$", bins=[30, 0, 1]),
        ShapeVar(var="H2Pt_HHmass", label=r"H$^2$ $p_{T}/mass$", bins=[30, 0, 0.7]),
        ShapeVar(var="H1Pt_H2Pt", label=r"H$^1$/H$^2$ $p_{T}$ (GeV)", bins=[30, 0.5, 1]),
        ShapeVar(var="VBFjjMass", label=r"VBF jj mass (GeV)", bins=[30, 0.0, 1000]),
        ShapeVar(var="VBFjjDeltaEta", label=r"VBF jj $\Delta \eta$", bins=[30, 0, 5]),
        ShapeVar(var="H1dRAK4r", label=r"$\Delta R$(H1,J1)", bins=[30, 0, 5]),
        ShapeVar(var="H2dRAK4r", label=r"$\Delta R$(H2,J2)", bins=[30, 0, 5]),
        ShapeVar(var="H1AK4mass", label=r"(H1 + J1) mass (GeV)", bins=[30, 80, 600]),
        ShapeVar(var="H2AK4mass", label=r"(H2 + J2) mass (GeV)", bins=[30, 80, 600]),
        # these are not used for BDT
        ShapeVar(var="H1Msd", label=r"$m_{SD}^{1}$ (GeV)", bins=[40, 0, 300]),
        ShapeVar(var="H2Msd", label=r"$m_{SD}^{2}$ (GeV)", bins=[30, 0, 300]),
        ShapeVar(var="H1QCDb", label=r"QCDb$^{2}$", bins=[30, 0, 1]),
        ShapeVar(var="H1QCDbb", label=r"QCDbb$^{2}$", bins=[30, 0, 1]),
        ShapeVar(var="H1QCDothers", label=r"QCDothers$^{1}$", bins=[30, 0, 1]),
    ]

    (plot_dir / f"control/{year}").mkdir(exist_ok=True, parents=True)

    # Find the normalization needed to reweight QCD
    qcd_norm = 1.0

    hists = {}
    for i, shape_var in enumerate(control_plot_vars):
        if shape_var.var not in hists:
            hists[shape_var.var] = singleVarHist(
                events_dict,
                shape_var,
                weight_key="weight",
            )

            qcd_norm_tmp = plotting.ratioHistPlot(
                hists[shape_var.var],
                year,
                ["hh4b", "vbfhh4b", "vbfhh4b-k2v0"],
                bg_keys,
                name=f"{plot_dir}/control/{year}/{shape_var.var}",
                show=False,
                log=True,
                plot_significance=False,
                significance_dir=shape_var.significance_dir,
                ratio_ylims=[0.2, 1.8],
                bg_err_mcstat=True,
                reweight_qcd=True,
                qcd_norm=qcd_norm if i != 0 else None,
            )

            # pick the normalization weight chosen for the first variable
            qcd_norm = qcd_norm_tmp


def sideband(events_dict, get_cut, txbb_cut, bdt_cut, mass, mass_window, sig_key="hh4b"):
    nevents_bkg = get_nevents_data(
        events_dict["data"],
        get_cut(events_dict["data"], txbb_cut, bdt_cut),
        mass,
        mass_window,
    )
    nevents_sig = get_nevents_signal(
        events_dict[sig_key],
        get_cut(events_dict[sig_key], txbb_cut, bdt_cut),
        mass,
        mass_window,
    )
    return nevents_sig, nevents_bkg, {}


def abcd(
    events_dict,
    get_cut,
    get_anti_cut,
    txbb_cut,
    bdt_cut,
    mass,
    mass_window,
    bg_keys_all,
    sig_key="hh4b",
):
    bg_keys = bg_keys_all.copy()
    if "qcd" in bg_keys:
        bg_keys.remove("qcd")

    dicts = {"data": [], **{key: [] for key in bg_keys}}

    for key in [sig_key, "data"] + bg_keys:
        events = events_dict[key]
        cut = get_cut(events, txbb_cut, bdt_cut)

        if key == sig_key:
            s = get_nevents_signal(events, cut, mass, mass_window)
            continue

        # region A
        if key == "data":
            dicts[key].append(0)
        else:
            dicts[key].append(get_nevents_signal(events, cut, mass, mass_window))

        # region B
        dicts[key].append(get_nevents_nosignal(events, cut, mass, mass_window))

        cut = get_anti_cut(events)

        # region C
        dicts[key].append(get_nevents_signal(events, cut, mass, mass_window))
        # region D
        dicts[key].append(get_nevents_nosignal(events, cut, mass, mass_window))

    # other backgrounds (bg_tots[0] is in region A)
    bg_tots = np.sum([dicts[key] for key in bg_keys], axis=0)
    # subtract other backgrounds
    dmt = np.array(dicts["data"]) - bg_tots
    # A = B * C / D
    bqcd = dmt[1] * dmt[2] / dmt[3]

    background = bqcd + bg_tots[0] if len(bg_keys) else bqcd
    return s, background, dicts


def postprocess_run3(args):
    global bg_keys  # noqa: PLW0602

    fom_window_by_mass = {
        "H2Msd": [110, 140],
    }
    blind_window_by_mass = {
        "H2Msd": [110, 140],
    }

    # use for both pnet-legacy
    if args.txbb == "pnet-legacy":
        fom_window_by_mass["H2PNetMass"] = [105, 150]  # use wider range for FoM scan
        blind_window_by_mass["H2PNetMass"] = [110, 140]  # only blind 3 bins
    # different for glopart-v2
    elif args.txbb == "glopart-v2":
        fom_window_by_mass["H2PNetMass"] = [110, 155]  # use wider range for FoM scan
        blind_window_by_mass["H2PNetMass"] = [110, 140]  # only blind 3 bins
    # different for pnet-v12
    elif args.txbb == "pnet-v12":
        fom_window_by_mass["H2PNetMass"] = [120, 150]
        blind_window_by_mass["H2PNetMass"] = [120, 150]

    mass_window = np.array(fom_window_by_mass[args.mass])

    n_mass_bins = int((220 - 60) / args.mass_bins)

    # variable to fit
    fit_shape_var = ShapeVar(
        args.mass,
        label_by_mass[args.mass],
        [n_mass_bins, 60, 220],
        reg=True,
        blind_window=blind_window_by_mass[args.mass],
    )

    # add weight shifts based on xbb and bdt versions
    weight_shifts = get_weight_shifts(args.txbb, args.bdt_model)

    plot_dir = Path(f"{HH4B_DIR}/plots/PostProcess/{args.templates_tag}")
    plot_dir.mkdir(exist_ok=True, parents=True)

    # load samples
    try:
        bdt_training_keys = get_bdt_training_keys(args.bdt_model)
    except FileNotFoundError:
        print("File with training events is not available")
        bdt_training_keys = []
    events_dict_postprocess = {}
    cutflows = {}
    for year in args.years:
        print(f"\n{year}")
        events, cutflow = load_process_run3_samples(
            args,
            year,
            bdt_training_keys,
            args.control_plots,
            plot_dir,
            mass_window,
        )
        events_dict_postprocess[year] = events
        cutflows[year] = cutflow

    print("Loaded all years")

    processes = ["data"] + args.sig_keys + bg_keys
    bg_keys_combined = bg_keys.copy()
    if not args.control_plots and not args.bdt_roc:
        processes.remove("qcd")
        bg_keys.remove("qcd")
        bg_keys_combined.remove("qcd")

    if len(args.years) > 1:
        # list of years available for a given process to scale to full lumi,
        # not needed at the moment
        scaled_by_years = {
            # "vbfhh4b-k2v2": ["2022", "2022EE"],
        }
        events_combined, scaled_by = combine_run3_samples(
            events_dict_postprocess,
            processes,
            bg_keys=bg_keys_combined,
            scale_processes=scaled_by_years,
            years_run3=args.years,
        )
        print("Combined years")
    else:
        events_combined = events_dict_postprocess[args.years[0]]
        scaled_by = {}

    if args.bdt_roc:
        print("Making BDT ROC curve")
        bdt_roc(events_combined, plot_dir, args.txbb)
        # to make ROC curves for JMR variations
        # bdt_roc(events_combined, plot_dir, args.txbb, jshift="JMR_up")
        # bdt_roc(events_combined, plot_dir, args.txbb, jshift="JMR_down")

    # combined cutflow
    cutflow_combined = None
    if len(args.years) > 0:
        cutflow_combined = pd.DataFrame(index=list(events_combined.keys()))

        # get ABCD (warning!: not considering VBF region veto)
        (
            s_bin1,
            b_bin1,
            _,
        ) = abcd(
            events_combined,
            get_cuts(args, "bin1"),
            get_anti_cuts(args, "bin1"),
            args.txbb_wps[0],
            args.bdt_wps[0],
            args.mass,
            mass_window,
            bg_keys,
            "hh4b",
        )

        s_binVBF, b_binVBF, _ = abcd(
            events_combined,
            get_cuts(args, "vbf"),
            get_anti_cuts(args, "vbf"),
            args.txbb_wps[0],
            args.bdt_wps[0],
            args.mass,
            mass_window,
            bg_keys,
            "hh4b",
        )

        # note: need to do this since not all the years have all the samples..
        year_0 = "2022EE" if "2022EE" in args.years else args.years[0]
        samples = list(events_combined.keys())
        for cut in cutflows[year_0]:
            # yield_s = 0
            yield_b = 0
            for s in samples:
                if s in scaled_by:
                    cutflow_sample = 0.0
                    for year in args.years:
                        if s in cutflows[year][cut].index and year in scaled_by_years[s]:
                            cutflow_sample += cutflows[year][cut].loc[s]
                    cutflow_sample *= scaled_by[s]
                    print(f"Scaling combined cutflow for {s} by {scaled_by[s]}")
                else:
                    cutflow_sample = np.sum(
                        [
                            cutflows[year][cut].loc[s] if s in cutflows[year][cut].index else 0.0
                            for year in args.years
                        ]
                    )

                # if s == "hh4b":
                #    yield_s = cutflow_sample
                if s == "data":
                    yield_b = cutflow_sample
                cutflow_combined.loc[s, cut] = f"{cutflow_sample:.4f}"

            if "VBF [" in cut:
                cutflow_combined.loc["B ABCD", cut] = f"{b_binVBF:.4f}"
            if "Bin 1 [" in cut and yield_b > 0:
                cutflow_combined.loc["B ABCD", cut] = f"{b_bin1:.3f}"
                cutflow_combined.loc["S/B ABCD", cut] = f"{s_bin1/b_bin1:.3f}"

        print(f"\n Combined cutflow TXbb:{args.txbb_wps} BDT: {args.bdt_wps}")
        print(cutflow_combined)

    if args.fom_scan:
        if args.fom_scan_vbf and args.vbf:
            if args.vbf_priority:
                print("Scanning VBF WPs")
            else:
                print("Scanning VBF WPs, vetoing Bin1")
            scan_fom(
                args.method,
                events_combined,
                get_cuts(args, "vbf"),
                get_anti_cuts(args, "vbf"),
                np.arange(0.7, 0.85, 0.0025),
                np.arange(0.9, 0.999, 0.0025),
                mass_window,
                plot_dir,
                "fom_vbf",
                bg_keys=bg_keys,
                sig_key="vbfhh4b-k2v0",
                mass=args.mass,
            )

        if args.fom_scan_bin1:
            if args.vbf and args.vbf_priority:
                print(
                    f"Scanning Bin 1, vetoing VBF TXbb WP: {args.vbf_txbb_wp} BDT WP: {args.vbf_bdt_wp}"
                )
            else:
                print("Scanning Bin 1, no VBF category")

            scan_fom(
                args.method,
                events_combined,
                get_cuts(args, "bin1"),
                get_anti_cuts(args, "bin1"),
                np.arange(0.9, 0.999, 0.0025),
                np.arange(0.9, 0.999, 0.0025),
                mass_window,
                plot_dir,
                "fom_bin1",
                bg_keys=bg_keys,
                mass=args.mass,
            )

        if args.fom_scan_bin2:
            if args.vbf:
                print(
                    f"Scanning Bin 2, vetoing VBF TXbb WP: {args.vbf_txbb_wp} BDT WP: {args.vbf_bdt_wp}, bin 1 WP: {args.txbb_wps[0]} BDT WP: {args.bdt_wps[0]}"
                )
            else:
                print(
                    f"Scanning Bin 2, vetoing bin 1 WP: {args.txbb_wps[0]} BDT WP: {args.bdt_wps[0]}"
                )
            scan_fom(
                args.method,
                events_combined,
                get_cuts(args, "bin2"),
                get_anti_cuts(args, "bin2"),
                np.arange(0.7, args.txbb_wps[0], 0.0025),
                np.arange(0.7, args.bdt_wps[0], 0.0025),
                mass_window,
                plot_dir,
                "fom_bin2",
                bg_keys=bg_keys,
                mass=args.mass,
            )

    templ_dir = Path("templates") / args.templates_tag
    for year in args.years:
        (templ_dir / "cutflows" / year).mkdir(parents=True, exist_ok=True)
        (templ_dir / year).mkdir(parents=True, exist_ok=True)

    # save args for posterity
    with (templ_dir / "args.txt").open("w") as f:
        pretty_printer = pprint.PrettyPrinter(stream=f, indent=4)
        pretty_printer.pprint(vars(args))

    for cyear in args.years:
        cutflows[cyear] = cutflows[cyear].round(4)
        cutflows[cyear].to_csv(templ_dir / "cutflows" / f"preselection_cutflow_{cyear}.csv")
    if cutflow_combined is not None:
        cutflow_combined = cutflow_combined.round(4)
        cutflow_combined.to_csv(templ_dir / "cutflows" / "preselection_cutflow_combined.csv")

    if not args.templates:
        return

    if not args.vbf:
        selection_regions.pop("pass_vbf")

    # individual templates per year
    for year in args.years:
        templates = {}
        for jshift in [""] + hh_vars.jec_shifts + hh_vars.jmsr_shifts:
            events_by_year = {}
            for sample, events in events_combined.items():
                events_by_year[sample] = events[events["year"] == year]
            ttemps = postprocessing.get_templates(
                events_by_year,
                year=year,
                sig_keys=args.sig_keys,
                plot_sig_keys=["hh4b", "vbfhh4b", "vbfhh4b-k2v0"],
                selection_regions=selection_regions,
                shape_vars=[fit_shape_var],
                systematics={},
                template_dir=templ_dir,
                bg_keys=bg_keys_combined,
                plot_dir=Path(f"{templ_dir}/{year}"),
                weight_key="weight",
                weight_shifts=weight_shifts,
                plot_shifts=False,  # skip for time
                show=False,
                energy=13.6,
                jshift=jshift,
                blind=args.blind,
            )
            templates = {**templates, **ttemps}

        # save templates per year
        postprocessing.save_templates(
            templates, templ_dir / f"{year}_templates.pkl", fit_shape_var, blind=args.blind
        )

    # combined templates
    # skip for time
    """
    if len(args.years) > 0:
        (templ_dir / "cutflows" / "2022-2023").mkdir(parents=True, exist_ok=True)
        (templ_dir / "2022-2023").mkdir(parents=True, exist_ok=True)
        templates = postprocessing.get_templates(
            events_combined,
            year="2022-2023",
            sig_keys=args.sig_keys,
            selection_regions=selection_regions,
            shape_vars=[fit_shape_var],
            systematics={},
            template_dir=templ_dir,
            bg_keys=bg_keys_combined,
            plot_dir=Path(f"{templ_dir}/2022-2023"),
            weight_key="weight",
            weight_shifts=weight_shifts,
            plot_shifts=False,
            show=False,
            energy=13.6,
            jshift="",
        )
        postprocessing.save_templates(templates, templ_dir / "2022-2023_templates.pkl", fit_shape_var)
    """


if __name__ == "__main__":
    parser = argparse.ArgumentParser()
    parser.add_argument(
        "--templates-tag",
        type=str,
        required=True,
        help="output pickle directory of hist.Hist templates inside the ./templates dir",
    )
    parser.add_argument(
        "--data-dir",
        type=str,
        default="/ceph/cms/store/user/cmantill/bbbb/skimmer/",
        help="tag for input ntuples",
    )
    parser.add_argument(
        "--mass-bins",
        type=int,
        default=10,
        choices=[10, 15, 20],
        help="width of mass bins",
    )
    parser.add_argument(
        "--tag",
        type=str,
        default="24Sep25_v12v2_private_signal",
        help="tag for input ntuples",
    )
    parser.add_argument(
        "--years",
        type=str,
        nargs="+",
        default=hh_vars.years,
        choices=hh_vars.years,
        help="years to postprocess",
    )
    parser.add_argument(
        "--training-years",
        nargs="+",
        choices=hh_vars.years,
        help="years used in training",
    )
    parser.add_argument(
        "--mass",
        type=str,
        default="H2PNetMass",
        choices=["H2Msd", "H2PNetMass"],
        help="mass variable to make template",
    )
    parser.add_argument(
        "--bdt-model",
        type=str,
        default="25Feb5_v13_glopartv2_rawmass",
        help="BDT model to load",
    )
    parser.add_argument(
        "--bdt-config",
        type=str,
        default="v13_glopartv2",
        help="BDT model to load",
    )
    parser.add_argument(
        "--txbb",
        type=str,
        default="glopart-v2",
        choices=["pnet-legacy", "pnet-v12", "glopart-v2"],
        help="version of TXbb tagger/mass regression to use",
    )
    parser.add_argument(
        "--txbb-wps",
        type=float,
        nargs=2,
        default=[0.975, 0.82],
        help="TXbb Bin 1, Bin 2 WPs",
    )

    parser.add_argument(
        "--bdt-wps",
        type=float,
        nargs=3,
        default=[0.98, 0.88, 0.03],
        help="BDT Bin 1, Bin 2, Fail WPs",
    )
    parser.add_argument(
        "--method",
        type=str,
        default="abcd",
        choices=["abcd", "sideband"],
        help="method for scanning",
    )

    parser.add_argument("--vbf-txbb-wp", type=float, default=0.95, help="TXbb VBF WP")
    parser.add_argument("--vbf-bdt-wp", type=float, default=0.98, help="BDT VBF WP")

    parser.add_argument(
        "--weight-ttbar-bdt", type=float, default=1.0, help="Weight TTbar discriminator on VBF BDT"
    )

    parser.add_argument(
        "--sig-keys",
        type=str,
        nargs="+",
        default=hh_vars.sig_keys,
        choices=hh_vars.sig_keys,
        help="sig keys for which to make templates",
    )
    parser.add_argument("--pt-first", type=float, default=300, help="pt threshold for leading jet")
    parser.add_argument(
        "--pt-second", type=float, default=250, help="pt threshold for subleading jet"
    )

    run_utils.add_bool_arg(
        parser,
        "bdt-disc",
        default=True,
        help="use BDT discriminant defined as BDT_ggF/VBF = P_ggF/VBF / (P_ggF/VBF + P_bkg), otherwise use P_ggF/VBF",
    )
    run_utils.add_bool_arg(parser, "bdt-roc", default=False, help="make BDT ROC curve")
    run_utils.add_bool_arg(parser, "control-plots", default=False, help="make control plots")
    run_utils.add_bool_arg(parser, "fom-scan", default=False, help="run figure of merit scans")
    run_utils.add_bool_arg(parser, "fom-scan-bin1", default=True, help="FOM scan for bin 1")
    run_utils.add_bool_arg(parser, "fom-scan-bin2", default=True, help="FOM scan for bin 2")
    run_utils.add_bool_arg(parser, "fom-scan-vbf", default=False, help="FOM scan for VBF bin")
    run_utils.add_bool_arg(parser, "templates", default=True, help="make templates")
    run_utils.add_bool_arg(parser, "vbf", default=True, help="Add VBF region")
    run_utils.add_bool_arg(
        parser, "vbf-priority", default=False, help="Prioritize the VBF region over ggF Cat 1"
    )
    run_utils.add_bool_arg(parser, "blind", default=True, help="Blind the analysis")

    args = parser.parse_args()

    print(args)
    postprocess_run3(args)<|MERGE_RESOLUTION|>--- conflicted
+++ resolved
@@ -1230,18 +1230,12 @@
         ShapeVar(
             var="bdt_score_vbf", label=r"BDT score VBF", bins=[30, 0, 1], blind_window=[0.8, 1.0]
         ),
-<<<<<<< HEAD
-        ShapeVar(var="H2TXbb", label=r"Xbb$^{2}$ " + txbb_label, bins=[30, 0, 1]),
-        # bdt inputs
-        ShapeVar(var="H1TXbb", label=r"Xbb$^{1}$ " + txbb_label, bins=[30, 0, 1]),
-=======
         ShapeVar(var="H1Msd", label=r"$m_{SD}^{1}$ (GeV)", bins=[30, 0, 300]),
         ShapeVar(var="H2Msd", label=r"$m_{SD}^{2}$ (GeV)", bins=[30, 0, 300]),
         ShapeVar(var="H1TXbb", label=r"Xbb$^{1}$ " + txbb_label, bins=[30, 0, 1]),
         ShapeVar(var="H1DiscTXbb", label=r"Discretized Xbb$^{1}$ " + txbb_label, bins=[6, 1, 7]),
         ShapeVar(var="H2TXbb", label=r"Xbb$^{2}$ " + txbb_label, bins=[30, 0, 1]),
         ShapeVar(var="H2DiscTXbb", label=r"Discretized Xbb$^{2}$ " + txbb_label, bins=[6, 1, 7]),
->>>>>>> 76029891
         ShapeVar(var="H1PNetMass", label=r"$m_{reg}^{1}$ (GeV) " + txbb_label, bins=[30, 0, 300]),
         ShapeVar(var="H2PNetMass", label=r"$m_{reg}^{2}$ (GeV) " + txbb_label, bins=[30, 0, 300]),
         ShapeVar(var="HHPt", label=r"HH $p_{T}$ (GeV)", bins=[30, 0, 4000]),
