--- conflicted
+++ resolved
@@ -270,9 +270,6 @@
 
 
 # ak8 jet definition
-<<<<<<< HEAD
-def good_ak8jets(fatjets: FatJetArray, pt: float, eta: float, msd: float, mreg: float, mreg_str = "particleNet_mass_legacy"):
-=======
 def good_ak8jets(
     fatjets: FatJetArray,
     pt: float,
@@ -281,8 +278,6 @@
     mreg: float,
     mreg_str="particleNet_mass_legacy",
 ):
-    fatjets_fields = fatjets.fields
->>>>>>> c9924036
     fatjet_sel = (
         fatjets.isTight
         & (fatjets.pt > pt)
