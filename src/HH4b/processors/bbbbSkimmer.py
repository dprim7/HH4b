"""
Skimmer for bbbb analysis with FatJets.
Author(s): Raghav Kansal, Cristina Suarez
"""

from __future__ import annotations

import logging
import time
from collections import OrderedDict
from copy import deepcopy

import awkward as ak
import numpy as np
import vector
from coffea import processor
from coffea.analysis_tools import PackedSelection, Weights

import HH4b

from . import objects, utils
from .corrections import (
    JECs,
    add_pileup_weight,
    add_ps_weight,
    get_jetveto_event,
    get_jmsr,
    get_pdf_weights,
    get_scale_weights,
    get_trig_weights,
)
from .GenSelection import (
    gen_selection_Hbb,
    gen_selection_HHbbbb,
    gen_selection_Top,
    gen_selection_V,
)
from .objects import (
    get_ak8jets,
    good_ak8jets,
    good_electrons,
    good_muons,
    veto_electrons,
    veto_electrons_run2,
    veto_muons,
    veto_muons_run2,
)
from .SkimmerABC import SkimmerABC
from .utils import P4, PAD_VAL, add_selection, pad_val

# mapping samples to the appropriate function for doing gen-level selections
gen_selection_dict = {
    "HHto4B": gen_selection_HHbbbb,
    "HToBB": gen_selection_Hbb,
    "TTto4Q": gen_selection_Top,
    "Wto2Q-": gen_selection_V,
    "Zto2Q-": gen_selection_V,
    "WtoLNu-": gen_selection_V,
    "DYto2L-": gen_selection_V,
}

logger = logging.getLogger(__name__)
logger.setLevel(logging.INFO)


class bbbbSkimmer(SkimmerABC):
    """
    Skims nanoaod files, saving selected branches and events passing preselection cuts
    (and triggers for data).
    """

    # key is name in nano files, value will be the name in the skimmed output
    skim_vars = {  # noqa: RUF012
        "Jet": {
            **P4,
            "rawFactor": "rawFactor",
        },
        "Lepton": {
            **P4,
            "id": "Id",
        },
        "FatJet": {
            **P4,
            "msoftdrop": "Msd",
            "Txbb": "PNetTXbb",  # these are the PXbb / (PXbb + PQCD) discriminants
            "Txjj": "PNetTXjj",
            "Tqcd": "PNetTQCD",
            "PQCDb": "PNetQCD1HF",  # these are raw probabilities
            "PQCDbb": "PNetQCD2HF",
            "PQCDothers": "PNetQCD0HF",
            "particleNet_mass": "PNetMass",
            "particleNet_massraw": "PNetMassRaw",
            "t32": "Tau3OverTau2",
            "rawFactor": "rawFactor",
        },
        "GenHiggs": P4,
        "Event": {
            "run": "run",
            "event": "event",
            "luminosityBlock": "luminosityBlock",
        },
        "Pileup": {
            "nPU",
        },
        "TriggerObject": {
            "pt": "Pt",
            "eta": "Eta",
            "phi": "Phi",
            "filterBits": "Bit",
        },
    }

    preselection = {  # noqa: RUF012
        "Txbb0": 0.8,
    }

    fatjet_selection = {  # noqa: RUF012
        "pt": 250,
        "eta": 2.5,
        "msd": 50,
        "mreg": 50,
    }

    vbf_jet_selection = {  # noqa: RUF012
        "pt": 25,
        "eta_max": 4.7,
        "id": "tight",
        "dr_fatjets": 1.2,
        "dr_leptons": 0.4,
    }

    vbf_veto_lepton_selection = {  # noqa: RUF012
        "electron_pt": 5,
        "muon_pt": 7,
    }

    ak4_bjet_selection = {  # noqa: RUF012
        "pt": 25,
        "eta_max": 2.5,
        "id": "tight",
        "dr_fatjets": 0.9,
        "dr_leptons": 0.4,
    }

    ak4_bjet_lepton_selection = {  # noqa: RUF012
        "electron_pt": 5,
        "muon_pt": 7,
    }

    def __init__(
        self,
        xsecs=None,
        save_systematics=False,
        region="signal",
        save_array=False,
        nano_version="v12",
    ):
        super().__init__()

        self.XSECS = xsecs if xsecs is not None else {}  # in pb

        # HLT selection
        HLTs = {
            "signal": {
                "2018": [
                    "PFJet500",
                    "AK8PFJet500",
                    "AK8PFJet360_TrimMass30",
                    "AK8PFJet380_TrimMass30",
                    "AK8PFJet400_TrimMass30",
                    "AK8PFHT750_TrimMass50",
                    "AK8PFHT800_TrimMass50",
                    "PFHT1050",
                ],
                "2022": [
                    "AK8PFJet250_SoftDropMass40_PFAK8ParticleNetBB0p35",
                    "AK8PFJet425_SoftDropMass40",
                ],
                "2022EE": [
                    "AK8PFJet250_SoftDropMass40_PFAK8ParticleNetBB0p35",
                    "AK8PFJet425_SoftDropMass40",
                ],
                "2023": [
                    "AK8PFJet250_SoftDropMass40_PFAK8ParticleNetBB0p35",
                    "AK8PFJet230_SoftDropMass40_PNetBB0p06",
                    "AK8PFJet230_SoftDropMass40",
                    "AK8PFJet425_SoftDropMass40",
                    "AK8PFJet420_MassSD30",
                ],
                "2023BPix": [
                    "AK8PFJet250_SoftDropMass40_PFAK8ParticleNetBB0p35",
                    "AK8PFJet230_SoftDropMass40_PNetBB0p06",
                    "AK8PFJet230_SoftDropMass40",
                    "AK8PFJet425_SoftDropMass40",
                    "AK8PFJet420_MassSD30",
                ],
            },
            "semilep-tt": {
                "2022": [
                    "Ele32_WPTight_Gsf",
                    "IsoMu27",
                ],
                "2022EE": [
                    "Ele32_WPTight_Gsf",
                    "IsoMu27",
                ],
                "2023": [
                    "Ele32_WPTight_Gsf",
                    "IsoMu27",
                ],
                "2023BPix": [
                    "Ele32_WPTight_Gsf",
                    "IsoMu27",
                ],
            },
            "had-tt": {
                "2022": [
                    "AK8PFJet425_SoftDropMass40",
                    "AK8PFJet250_SoftDropMass40_PFAK8ParticleNetBB0p35",
                ],
                "2022EE": [
                    "AK8PFJet425_SoftDropMass40",
                    "AK8PFJet250_SoftDropMass40_PFAK8ParticleNetBB0p35",
                ],
                "2023": [
                    "AK8PFJet425_SoftDropMass40",
                    "AK8PFJet250_SoftDropMass40_PFAK8ParticleNetBB0p35",
                    "AK8PFJet230_SoftDropMass40",
                    "AK8PFJet230_SoftDropMass40_PNetBB0p06",
                ],
                "2023BPix": [
                    "AK8PFJet230_SoftDropMass40",
                    "AK8PFJet230_SoftDropMass40_PNetBB0p06",
                ],
            },
        }
        HLTs["pre-sel"] = HLTs["signal"]

        self.HLTs = HLTs[region]

        self._systematics = save_systematics

        self.jecs = HH4b.hh_vars.jecs

        self._nano_version = nano_version

        # https://twiki.cern.ch/twiki/bin/viewauth/CMS/MissingETOptionalFiltersRun2#Run_3_recommendations
        self.met_filters = [
            "goodVertices",
            "globalSuperTightHalo2016Filter",
            "EcalDeadCellTriggerPrimitiveFilter",
            "BadPFMuonFilter",
            "BadPFMuonDzFilter",
            "eeBadScFilter",
            "hfNoisyHitsFilter",
            "eeBadScFilter",
            # getting rid of this filter for run-3 data https://twiki.cern.ch/twiki/bin/viewauth/CMS/MissingETOptionalFiltersRun2#ECal_BadCalibration_Filter_Flag
            # "ecalBadCalibFilter",
        ]

        """
        signal region:
        - HLT OR for both data and MC
          - in Run-2 only applied for data
        - >=2 AK8 jets
        - >=2 AK8 jets with pT>250
        - >=2 AK8 jets with mSD>60 or mReg>60
        - >=1 bb AK8 jets (ordered by TXbb) with TXbb > 0.8
        - 0 veto leptons
        semilep-tt region:
        - HLT OR for both data and MC
        - >=1 "good" isolated lepton with pT>50
        - >=1 AK8 jets with pT>250, mSD>50
        - MET > 50
        - >=1 AK4 jet with medium DeepJet
        had tt region:
        - HLT OR for both data and MC
        - == 2 AK8 jets with pT>450 and mSD>50
        - == 2 AK8 jets with Xbb>0.1
        - == 2 AK8 jets with Tau3OverTau2<0.46
        """
        self._region = region

        self._accumulator = processor.dict_accumulator({})

        # save arrays (for dask accumulator)
        self._save_array = save_array

        logger.info(f"Running skimmer with systematics {self._systematics}")

    @property
    def accumulator(self):
        return self._accumulator

    def process(self, events: ak.Array):
        """Runs event processor for different types of jets"""

        start = time.time()
        print("Starting")
        print("# events", len(events))

        year = events.metadata["dataset"].split("_")[0]
        is_run3 = year in ["2022", "2022EE", "2023", "2023BPix"]
        dataset = "_".join(events.metadata["dataset"].split("_")[1:])

        isData = not hasattr(events, "genWeight")
        isSignal = "HHTobbbb" in dataset or "HHto4B" in dataset

        if isSignal:
            # take only signs of gen-weights for HH samples
            # TODO: cross check when new samples arrive
            gen_weights = np.sign(events["genWeight"])
        elif not isData:
            gen_weights = events["genWeight"].to_numpy()
        else:
            gen_weights = None

        n_events = len(events) if isData else np.sum(gen_weights)
        selection = PackedSelection()

        cutflow = OrderedDict()
        cutflow["all"] = n_events

        selection_args = (selection, cutflow, isData, gen_weights)

        # JEC factory loader
        JEC_loader = JECs(year)

        #########################
        # Object definitions
        #########################
        print("starting object selection", f"{time.time() - start:.2f}")

        # run = events.run.to_numpy()

        if is_run3:
            veto_muon_sel = veto_muons(events.Muon)
            veto_electron_sel = veto_electrons(events.Electron)
        else:
            veto_muon_sel = veto_muons_run2(events.Muon)
            veto_electron_sel = veto_electrons_run2(events.Electron)

        if self._region != "signal":
            good_muon_sel = good_muons(events.Muon)
            muons = events.Muon[good_muon_sel]
            muons["id"] = muons.charge * (13)

            good_electron_sel = good_electrons(events.Electron)
            electrons = events.Electron[good_electron_sel]
            electrons["id"] = electrons.charge * (11)

        num_jets = 4
        jets, jec_shifted_jetvars = JEC_loader.get_jec_jets(
            events,
            events.Jet,
            year,
            isData,
            jecs=self.jecs,
            fatjets=False,
            applyData=True,
            dataset=dataset,
            nano_version=self._nano_version,
        )

        if JEC_loader.met_factory is not None:
            met = JEC_loader.met_factory.build(events.MET, jets, {}) if isData else events.MET
        else:
            met = events.MET

        print("ak4 JECs", f"{time.time() - start:.2f}")
        jets_sel = (jets.pt > 15) & (jets.isTight) & (abs(jets.eta) < 4.7)
        if not is_run3:
            jets_sel = jets_sel & ((jets.pt >= 50) | (jets.puId >= 6))

        jets = jets[jets_sel]
        ht = ak.sum(jets.pt, axis=1)
        print("ak4", f"{time.time() - start:.2f}")

        num_fatjets = 3  # number to save
        num_fatjets_cut = 2  # number to consider for selection
        fatjets = get_ak8jets(events.FatJet)  # this adds all our extra variables e.g. TXbb
        fatjets, jec_shifted_fatjetvars = JEC_loader.get_jec_jets(
            events,
            fatjets,
            year,
            isData,
            jecs=self.jecs,
            fatjets=True,
            applyData=True,
            dataset=dataset,
            nano_version=self._nano_version,
        )
        print("ak8 JECs", f"{time.time() - start:.2f}")

        fatjets = good_ak8jets(fatjets, **self.fatjet_selection)
        legacy = "particleNetLegacy_mass" in fatjets.fields

        if not legacy:
            # fatjets ordered by xbb
            fatjets_xbb = fatjets[ak.argsort(fatjets.Txbb, ascending=False)]
        else:
            fatjets_xbb = fatjets[ak.argsort(fatjets.TXbb_legacy, ascending=False)]

        # variations for bb fatjets (TODO: not only for signal)
        jec_shifted_bbfatjetvars = {}
        if self._region == "signal" and isSignal:
            for jec_var in ["pt"]:
                tdict = {"": fatjets_xbb[jec_var]}
                for key, shift in self.jecs.items():
                    for var in ["up", "down"]:
                        if shift in ak.fields(fatjets_xbb):
                            tdict[f"{key}_{var}"] = fatjets_xbb[shift][var][jec_var]
                jec_shifted_bbfatjetvars[jec_var] = tdict

        # VBF objects
        vbf_jets = objects.vbf_jets(
            jets,
            fatjets_xbb[:, :2],
            events,
            **self.vbf_jet_selection,
            **self.vbf_veto_lepton_selection,
        )

        # AK4 objects away from fatjets
        ak4_jets_awayfromak8 = objects.ak4_jets_awayfromak8(
            jets,
            fatjets_xbb[:, :2],
            events,
            **self.ak4_bjet_selection,
            **self.ak4_bjet_lepton_selection,
        )

        # JMSR
        jmsr_vars = (
            ["msoftdrop", "particleNet_mass_legacy"]
            if self._nano_version == "v12_private"
            else ["msoftdrop", "particleNet_mass"]
        )
        jmsr_shifted_vars = get_jmsr(fatjets_xbb, 2, year, isData, jmsr_vars=jmsr_vars)

        #########################
        # Save / derive variables
        #########################

        # Gen variables - saving HH and bbbb 4-vector info
        genVars = {}
        for d in gen_selection_dict:
            if d in dataset:
                vars_dict = gen_selection_dict[d](events, jets, fatjets_xbb, selection_args, P4)
                genVars = {**genVars, **vars_dict}

        # remove unnecessary ak4 gen variables for signal region
        if self._region == "signal":
            genVars = {key: val for (key, val) in genVars.items() if not key.startswith("ak4Jet")}

        # used for normalization to cross section below
        gen_selected = (
            selection.all(*selection.names)
            if len(selection.names)
            else np.ones(len(events)).astype(bool)
        )
        logging.info(f"Passing gen selection: {np.sum(gen_selected)} / {len(events)}")

        # Jet variables
        jet_skimvars = self.skim_vars["Jet"]
        if self._nano_version == "v12":
            jet_skimvars = {
                **jet_skimvars,
                "btagDeepFlavB": "btagDeepFlavB",
                "btagPNetB": "btagPNetB",
                "btagPNetCvB": "btagPNetCvB",
                "btagPNetCvL": "btagPNetCvL",
                "btagPNetQvG": "btagPNetQvG",
                "btagRobustParTAK4B": "btagRobustParTAK4B",
            }
        if not isData:
            jet_skimvars = {
                **jet_skimvars,
                "pt_gen": "MatchedGenJetPt",
            }

        ak4JetVars = {
            f"ak4Jet{key}": pad_val(jets[var], num_jets, axis=1)
            for (var, key) in jet_skimvars.items()
        }

        # FatJet variables
        fatjet_skimvars = self.skim_vars["FatJet"]
        if not isData:
            fatjet_skimvars = {
                **fatjet_skimvars,
                "pt_gen": "MatchedGenJetPt",
            }
        if self._nano_version == "v12_private":
            extra_vars = ["TXbb", "PXbb", "PQCD", "PQCDb", "PQCDbb", "PQCDothers"]
            fatjet_skimvars = {
                **fatjet_skimvars,
                "particleNet_mass_legacy": "PNetMassLegacy",
                **{f"{var}_legacy": f"PNet{var}Legacy" for var in extra_vars},
            }
        if self._nano_version == "v12_private" or self._nano_version == "v12":
            fatjet_skimvars = {
                **fatjet_skimvars,
                "particleNetWithMass_TvsQCD": "particleNetWithMass_TvsQCD",
            }

        ak8FatJetVars = {
            f"ak8FatJet{key}": pad_val(fatjets[var], num_fatjets, axis=1)
            for (var, key) in fatjet_skimvars.items()
        }
        # FatJet ordered by bb
        bbFatJetVars = {
            f"bbFatJet{key}": pad_val(fatjets_xbb[var], 2, axis=1)
            for (var, key) in fatjet_skimvars.items()
        }
        print("Jet vars", f"{time.time() - start:.2f}")

        # JEC and JMSR  (TODO: for signal only for now, add others)
        if self._region == "signal" and isSignal:
            # Jet JEC variables
            for var in ["pt"]:
                key = self.skim_vars["Jet"][var]
                for shift, vals in jec_shifted_jetvars[var].items():
                    if shift != "":
                        ak4JetVars[f"ak4Jet{key}_{shift}"] = pad_val(vals, num_jets, axis=1)

            # FatJet JEC variables
            for var in ["pt"]:
                key = self.skim_vars["FatJet"][var]
                for shift, vals in jec_shifted_bbfatjetvars[var].items():
                    if shift != "":
                        bbFatJetVars[f"bbFatJet{key}_{shift}"] = pad_val(vals, num_fatjets, axis=1)

            # FatJet JMSR
            for var in jmsr_vars:
                key = fatjet_skimvars[var]
                for shift, vals in jmsr_shifted_vars[var].items():
                    # overwrite saved mass vars with corrected ones
                    label = "" if shift == "" else "_" + shift
                    bbFatJetVars[f"bbFatJet{key}{label}"] = vals

        met_pt = met.pt

        eventVars = {
            key: events[val].to_numpy()
            for key, val in self.skim_vars["Event"].items()
            if key in events.fields
        }
        eventVars["MET_pt"] = met_pt.to_numpy()
        eventVars["ht"] = ht.to_numpy()
        eventVars["nJets"] = ak.sum(jets_sel, axis=1).to_numpy()
        eventVars["nFatJets"] = ak.num(fatjets).to_numpy()

        if isData:
            pileupVars = {key: np.ones(len(events)) * PAD_VAL for key in self.skim_vars["Pileup"]}
        else:
            pileupVars = {key: events.Pileup[key].to_numpy() for key in self.skim_vars["Pileup"]}

        pileupVars = {**pileupVars, "nPV": events.PV["npvs"].to_numpy()}

        # Trigger variables
        HLTs = deepcopy(self.HLTs[year])
        if is_run3 and self._region != "signal":
            # add extra paths as variables
            HLTs.extend(
                [
                    "QuadPFJet70_50_40_35_PFBTagParticleNet_2BTagSum0p65",
                    "PFHT1050",
                    "AK8PFJet230_SoftDropMass40_PFAK8ParticleNetBB0p35",
                    "AK8PFJet250_SoftDropMass40_PFAK8ParticleNetBB0p35",
                    "AK8PFJet275_SoftDropMass40_PFAK8ParticleNetBB0p35",
                    "AK8PFJet230_SoftDropMass40",
                    "AK8PFJet425_SoftDropMass40",
                    "AK8DiPFJet250_250_MassSD50",
                    "AK8DiPFJet260_260_MassSD30",
                    "AK8PFJet230_SoftDropMass40_PNetBB0p06",
                    "AK8PFJet230_SoftDropMass40_PNetBB0p10",
                    "AK8PFJet250_SoftDropMass40_PNetBB0p06",
                ]
            )

        zeros = np.zeros(len(events), dtype="bool")
        HLTVars = {
            trigger: (
                events.HLT[trigger].to_numpy().astype(int)
                if trigger in events.HLT.fields
                else zeros
            )
            for trigger in HLTs
        }
        print("HLT vars", f"{time.time() - start:.2f}")

        # add trigger objects (for fatjets, id==6)
        # fields: 'pt', 'eta', 'phi', 'l1pt', 'l1pt_2', 'l2pt', 'id', 'l1iso', 'l1charge', 'filterBits'
        num_trigobjs = 4
        fatjet_objs = events.TrigObj[(events.TrigObj.id == 6) & (events.TrigObj.pt >= 100)]
        # sort trigger objects by distance to fatjet_xbb_0 and only save first 3
        dr_bb0 = ak.flatten(fatjet_objs.metric_table(fatjets_xbb[:, 0:1]), axis=-1)
        fatjet_objs = fatjet_objs[ak.argsort(dr_bb0)]

        fatjet_objs["matched_bbFatJet0"] = fatjet_objs.metric_table(fatjets_xbb[:, 0:1]) < 1.0
        fatjet_objs["matched_bbFatJet1"] = fatjet_objs.metric_table(fatjets_xbb[:, 1:2]) < 1.0

        trigObjFatJetVars = {
            f"TriggerObject{key}": pad_val(fatjet_objs[var], num_trigobjs, axis=1)
            for (var, key) in self.skim_vars["TriggerObject"].items()
        }
        # save booleans after padding (flatten will make a different shape than usual arrays)
        trigObjFatJetVars["TriggerObjectMatched_bbFatJet0"] = pad_val(
            ak.flatten(fatjet_objs["matched_bbFatJet0"], axis=-1), num_trigobjs, axis=1
        ).astype(int)
        trigObjFatJetVars["TriggerObjectMatched_bbFatJet1"] = pad_val(
            ak.flatten(fatjet_objs["matched_bbFatJet1"], axis=-1), num_trigobjs, axis=1
        ).astype(int)

        print("TrigObj vars", f"{time.time() - start:.2f}")

        skimmed_events = {
            **genVars,
            **bbFatJetVars,
            **eventVars,
            **pileupVars,
            **HLTVars,
        }

        if self._region == "signal":
            # TODO: add shifts from JECs and JSMR
            bbFatDijetVars = self.getFatDijetVars(bbFatJetVars, pt_shift="")

            # VBF Jets
            vbfJetVars = {
                f"VBFJet{key}": pad_val(vbf_jets[var], 2, axis=1)
                for (var, key) in self.skim_vars["Jet"].items()
            }

            # AK4 jets
            ak4JetAwayVars = {
                f"AK4JetAway{key}": pad_val(ak4_jets_awayfromak8[var], 2, axis=1)
                for (var, key) in jet_skimvars.items()
            }

            # JEC variations for VBF Jets (for signal only for now)
            if self._region == "signal" and isSignal:
                for var in ["pt"]:
                    key = self.skim_vars["Jet"][var]
                    for label, shift in self.jecs.items():
                        if shift in ak.fields(vbf_jets):
                            for vari in ["up", "down"]:
                                vbfJetVars[f"VBFJet{key}_{label}_{vari}"] = pad_val(
                                    vbf_jets[shift][vari][var], 2, axis=1
                                )

            skimmed_events = {
                **skimmed_events,
                **vbfJetVars,
                **ak4JetAwayVars,
                **bbFatDijetVars,
                **trigObjFatJetVars,
            }
        else:
            # these variables aren't needed for signal region
            skimmed_events = {
                **skimmed_events,
                **ak8FatJetVars,
                **ak4JetVars,
            }

        if self._region == "semilep-tt":
            # concatenate leptons
            leptons = ak.concatenate([muons, electrons], axis=1)
            # sort by pt
            leptons = leptons[ak.argsort(leptons.pt, ascending=False)]

            lepVars = {
                f"lep{key}": pad_val(leptons[var], 2, axis=1)
                for (var, key) in self.skim_vars["Lepton"].items()
            }

            skimmed_events = {
                **skimmed_events,
                **lepVars,
            }

        print("Vars", f"{time.time() - start:.2f}")

        ######################
        # Selection
        ######################

        # OR-ing HLT triggers
        for trigger in self.HLTs[year]:
            if trigger not in events.HLT.fields:
                logger.warning(f"Missing HLT {trigger}!")

        HLT_triggered = np.any(
            np.array(
                [events.HLT[trigger] for trigger in self.HLTs[year] if trigger in events.HLT.fields]
            ),
            axis=0,
        )

        # apply trigger
        apply_trigger = True
        if not is_run3 and (~isData) and self._region == "signal":
            # in run2 we do not apply the trigger to MC
            apply_trigger = False

        # if apply_trigger:
        #    add_selection("trigger", HLT_triggered, *selection_args)

        # metfilters
        cut_metfilters = np.ones(len(events), dtype="bool")
<<<<<<< HEAD
        #for mf in self.met_filters:
        #    if mf in events.Flag.fields:
        #        cut_metfilters = cut_metfilters & events.Flag[mf]
        add_selection("met_filters", cut_metfilters, *selection_args)
=======
        for mf in self.met_filters:
            if mf in events.Flag.fields:
                cut_metfilters = cut_metfilters & events.Flag[mf]
        # add_selection("met_filters", cut_metfilters, *selection_args)
>>>>>>> 70e31090

        # jet veto maps
        if is_run3:
            cut_jetveto = get_jetveto_event(jets, year)
            # add_selection("ak4_jetveto", cut_jetveto, *selection_args)

        if self._region == "signal":
            # >=2 AK8 jets passing selections
            add_selection("ak8_numjets", (ak.num(fatjets) >= 2), *selection_args)

            # >=1 bb AK8 jets (ordered by TXbb) with TXbb > 0.8
            if not legacy:
                cut_txbb = (
                    np.sum(bbFatJetVars["bbFatJetPNetTXbb"] >= self.preselection["Txbb0"], axis=1)
                    >= 1
                )
            else:
                # using an OR of legacy and v12 TXbb
                cut_txbb = (
                    np.sum(bbFatJetVars["bbFatJetPNetTXbb"] >= self.preselection["Txbb0"], axis=1)
                    >= 1
                ) | (
                    np.sum(
                        bbFatJetVars["bbFatJetPNetTXbbLegacy"] >= self.preselection["Txbb0"], axis=1
                    )
                    >= 1
                )

            add_selection("ak8bb_txbb0", cut_txbb, *selection_args)

            # 0 veto leptons
            add_selection(
                "0lep",
                (ak.sum(veto_muon_sel, axis=1) == 0) & (ak.sum(veto_electron_sel, axis=1) == 0),
                *selection_args,
            )

            # VBF veto cut
            # add_selection("vbf_veto", ~(cut_vbf), *selection_args)

        elif self._region == "pre-sel":
            # >=1 AK8 jets with pT>250
            cut_pt = np.sum(ak8FatJetVars["ak8FatJetPt"] >= 250, axis=1) >= 1
            # add_selection("ak8_pt", cut_pt, *selection_args)

            # >=1 AK8 jets (ordered by pT) mSD >= 40
            cut_mass = np.sum(ak8FatJetVars["ak8FatJetMsd"] >= 40, axis=1) >= 1
            # add_selection("ak8_mass", cut_mass, *selection_args)

        elif self._region == "semilep-tt":
            # >=1 "good" isolated lepton with pT>50
            add_selection("lepton_pt", np.sum((leptons.pt > 50), axis=1) >= 1, *selection_args)

            # >=1 AK8 jets with pT>250, mSD>50
            cut_pt_msd = (
                np.sum(
                    (ak8FatJetVars["ak8FatJetPt"] >= 250) & (ak8FatJetVars["ak8FatJetMsd"] >= 50),
                    axis=1,
                )
                >= 1
            )
            add_selection("ak8_pt_msd", cut_pt_msd, *selection_args)

            # MET > 50
            add_selection("met_50", met_pt > 50, *selection_args)

            # >=1 AK4 jet with medium b-tagging ( DeepJet)
            add_selection(
                "ak4jet_btag", ak.sum((jets.btagDeepFlavB >= 0.3091), axis=1) >= 1, *selection_args
            )

        elif self._region == "had-tt":
            # == 2 AK8 jets with pT>300 and mSD>40
            cut_pt_msd = (
                np.sum(
                    (ak8FatJetVars["ak8FatJetPt"] >= 300) & (ak8FatJetVars["ak8FatJetMsd"] >= 40),
                    axis=1,
                )
                == 2
            )
            add_selection("ak8_pt_msd", cut_pt_msd, *selection_args)

            # == 2 AK8 jets with Xbb>0.1
            cut_txbb = np.sum(ak8FatJetVars["ak8FatJetPNetXbb"] >= 0.1, axis=1) == 2
            add_selection("ak8bb_txbb", cut_txbb, *selection_args)

            # == 2 AK8 jets with Tau3OverTau2 < 0.46
            # cut_t32 = np.sum(ak8FatJetVars["ak8FatJetTau3OverTau2"] < 0.46, axis=1) == 2
            # add_selection("ak8bb_t32", cut_t32, *selection_args)

        print("Selection", f"{time.time() - start:.2f}")

        ######################
        # Weights
        ######################

        totals_dict = {"nevents": n_events}

        if isData:
            skimmed_events["weight"] = np.ones(n_events)
        else:
            weights_dict, totals_temp = self.add_weights(
                events, year, dataset, gen_weights, gen_selected, fatjets, num_fatjets_cut
            )
            skimmed_events = {**skimmed_events, **weights_dict}
            totals_dict = {**totals_dict, **totals_temp}

        ##############################
        # Reshape and apply selections
        ##############################

        sel_all = selection.all(*selection.names)

        skimmed_events = {
            key: value.reshape(len(skimmed_events["weight"]), -1)[sel_all]
            for (key, value) in skimmed_events.items()
        }

        dataframe = self.to_pandas(skimmed_events)
        fname = events.behavior["__events_factory__"]._partition_key.replace("/", "_") + ".parquet"
        self.dump_table(dataframe, fname)

        if self._save_array:
            output = {}
            for key in dataframe.columns:
                if isinstance(key, tuple):
                    column = "".join(str(k) for k in key)
                output[column] = processor.column_accumulator(dataframe[key].values)

            # print("Save Array", f"{time.time() - start:.2f}")
            return {
                "array": output,
                "pkl": {year: {dataset: {"nevents": n_events, "cutflow": cutflow}}},
            }

        print("Return ", f"{time.time() - start:.2f}")
        return {year: {dataset: {"totals": totals_dict, "cutflow": cutflow}}}

    def postprocess(self, accumulator):
        return accumulator

    def add_weights(
        self, events, year, dataset, gen_weights, gen_selected, fatjets, num_fatjets_cut
    ) -> tuple[dict, dict]:
        """Adds weights and variations, saves totals for all norm preserving weights and variations"""
        weights = Weights(len(events), storeIndividual=True)
        weights.add("genweight", gen_weights)

        add_pileup_weight(weights, year, events.Pileup.nPU.to_numpy(), dataset)
        add_ps_weight(weights, events.PSWeight)

        logger.debug("weights", extra=weights._weights.keys())

        ###################### Save all the weights and variations ######################

        # these weights should not change the overall normalization, so are saved separately
        norm_preserving_weights = HH4b.hh_vars.norm_preserving_weights

        # dictionary of all weights and variations
        weights_dict = {}
        # dictionary of total # events for norm preserving variations for normalization in postprocessing
        totals_dict = {}

        # nominal
        weights_dict["weight"] = weights.weight()

        # norm preserving weights, used to do normalization in post-processing
        weight_np = weights.partial_weight(include=norm_preserving_weights)
        totals_dict["np_nominal"] = np.sum(weight_np[gen_selected])

        if self._systematics:
            for systematic in list(weights.variations):
                weights_dict[f"weight_{systematic}"] = weights.weight(modifier=systematic)

                if utils.remove_variation_suffix(systematic) in norm_preserving_weights:
                    var_weight = weights.partial_weight(include=norm_preserving_weights)
                    # modify manually
                    if "Down" in systematic and systematic not in weights._modifiers:
                        var_weight = (
                            var_weight / weights._modifiers[systematic.replace("Down", "Up")]
                        )
                    else:
                        var_weight = var_weight * weights._modifiers[systematic]

                    # var_weight = weights.partial_weight(
                    #    include=norm_preserving_weights, modifier=systematic
                    # )

                    # need to save total # events for each variation for normalization in post-processing
                    totals_dict[f"np_{systematic}"] = np.sum(var_weight[gen_selected])

            # TEMP: save each individual weight TODO: remove
            for key in weights._weights:
                weights_dict[f"single_weight_{key}"] = weights.partial_weight([key])

        ###################### alpha_S and PDF variations ######################
        if ("HHTobbbb" in dataset or "HHto4B" in dataset) or dataset.startswith("TTTo"):
            scale_weights = get_scale_weights(events)
            if scale_weights is not None:
                weights_dict["scale_weights"] = (
                    scale_weights * weights_dict["weight"][:, np.newaxis]
                )
                totals_dict["np_scale_weights"] = np.sum(
                    (scale_weights * weight_np[:, np.newaxis])[gen_selected], axis=0
                )

        if "HHTobbbb" in dataset or "HHto4B" in dataset:
            pdf_weights = get_pdf_weights(events)
            weights_dict["pdf_weights"] = pdf_weights * weights_dict["weight"][:, np.newaxis]
            totals_dict["np_pdf_weights"] = np.sum(
                (pdf_weights * weight_np[:, np.newaxis])[gen_selected], axis=0
            )

        ###################### Normalization (Step 1) ######################

        weight_norm = self.get_dataset_norm(year, dataset)
        # normalize all the weights to xsec, needs to be divided by totals in Step 2 in post-processing
        for key, val in weights_dict.items():
            weights_dict[key] = val * weight_norm

        # save the unnormalized weight, to confirm that it's been normalized in post-processing
        weights_dict["weight_noxsec"] = weights.weight()
        weights_dict["trigger_sf"] = get_trig_weights(fatjets, year, num_fatjets_cut)

        return weights_dict, totals_dict

    def getFatDijetVars(
        self, bbFatJetVars: dict, pt_shift: str | None = None, mass_shift: str | None = None
    ):
        """Calculates Dijet variables for given pt / mass JEC / JMS/R variation"""
        dijetVars = {}

        ptlabel = pt_shift if pt_shift is not None else ""
        mlabel = mass_shift if mass_shift is not None else ""

        jets = vector.array(
            {
                "pt": bbFatJetVars[f"bbFatJetPt{ptlabel}"],
                "phi": bbFatJetVars["bbFatJetPhi"],
                "eta": bbFatJetVars["bbFatJetEta"],
                "M": bbFatJetVars[f"bbFatJetMsd{mlabel}"],
                # "M": bbFatJetVars[f"ak8FatJetPNetMass{mlabel}"],
            }
        )

        # get dijet with two first fatjets
        jet0 = jets[:, 0]
        jet1 = jets[:, 1]
        Dijet = jet0 + jet1

        shift = ptlabel + mlabel

        dijetVars[f"DijetPt{shift}"] = Dijet.pt
        dijetVars[f"DijetMass{shift}"] = Dijet.M
        dijetVars[f"DijetEta{shift}"] = Dijet.eta
        dijetVars[f"DijetPtJ2overPtJ1{shift}"] = jet1.pt / jet0.pt
        dijetVars[f"DijetMJ2overMJ1{shift}"] = jet1.M / jet0.M

        if shift == "":
            dijetVars["DijetDeltaEta"] = abs(jet0.eta - jet1.eta)
            dijetVars["DijetDeltaPhi"] = jet0.deltaRapidityPhi(jet1)
            dijetVars["DijetDeltaR"] = jet0.deltaR(jet1)

        return dijetVars<|MERGE_RESOLUTION|>--- conflicted
+++ resolved
@@ -710,17 +710,10 @@
 
         # metfilters
         cut_metfilters = np.ones(len(events), dtype="bool")
-<<<<<<< HEAD
         #for mf in self.met_filters:
         #    if mf in events.Flag.fields:
         #        cut_metfilters = cut_metfilters & events.Flag[mf]
         add_selection("met_filters", cut_metfilters, *selection_args)
-=======
-        for mf in self.met_filters:
-            if mf in events.Flag.fields:
-                cut_metfilters = cut_metfilters & events.Flag[mf]
-        # add_selection("met_filters", cut_metfilters, *selection_args)
->>>>>>> 70e31090
 
         # jet veto maps
         if is_run3:
