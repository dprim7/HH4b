"""
Skimmer for bbbb analysis with FatJets.
Author(s): Raghav Kansal, Cristina Suarez
"""
from __future__ import annotations

import logging
import time
from collections import OrderedDict
from copy import deepcopy

import awkward as ak
import numpy as np
import vector
from coffea import processor
from coffea.analysis_tools import PackedSelection, Weights

from .common import LUMI
from .corrections import (
    JECs,
    add_pileup_weight,
    add_trig_weights,
    get_jetveto,
    get_jetveto_event,
)
from .GenSelection import gen_selection_Hbb, gen_selection_HHbbbb
from .objects import (
    get_ak8jets,
    good_ak8jets,
    good_electrons,
    good_muons,
    veto_electrons,
    veto_electrons_run2,
    veto_muons,
    veto_muons_run2,
)
from .utils import P4, PAD_VAL, add_selection, dump_table, pad_val, to_pandas

# mapping samples to the appropriate function for doing gen-level selections
gen_selection_dict = {"HHto4B": gen_selection_HHbbbb, "HToBB": gen_selection_Hbb}

logger = logging.getLogger(__name__)
logger.setLevel(logging.INFO)


class bbbbSkimmer(processor.ProcessorABC):
    """
    Skims nanoaod files, saving selected branches and events passing preselection cuts
    (and triggers for data).
    """

    # key is name in nano files, value will be the name in the skimmed output
    skim_vars = {  # noqa: RUF012
        "Jet": {
            **P4,
            "rawFactor": "rawFactor",
        },
        "Lepton": {
            **P4,
            "id": "Id",
        },
        "FatJet": {
            **P4,
            "msoftdrop": "Msd",
            "Txbb": "PNetXbb",
            "Txjj": "PNetXjj",
            "Tqcd": "PNetQCD",
<<<<<<< HEAD
            "TQCDb": "PNetQCD1HF",
            "TQCDbb": "PNetQCD2HF",
            "TQCDothers": "PNetQCD0HF",
=======
>>>>>>> 3cb4b627
            "particleNet_mass": "PNetMass",
            "particleNet_massraw": "PNetMassRaw",
            "t32": "Tau3OverTau2",
            "rawFactor": "rawFactor",
        },
        "GenHiggs": P4,
        "Event": {
            "run": "run",
            "event": "event",
            "luminosityBlock": "luminosityBlock",
        },
        "Pileup": {
            "nPU",
        },
        "TriggerObject": {
            "pt": "Pt",
            "eta": "Eta",
            "phi": "Phi",
            "filterBits": "Bit",
        },
    }

    preselection = {  # noqa: RUF012
        "fatjet_pt": 270,
        "fatjet_msd": 60,
        "fatjet_mreg": 60,
        "Txbb0": 0.8,
    }

    def __init__(
        self,
        xsecs=None,
        save_systematics=False,
        region="signal",
        save_array=False,
        nano_version="v12",
    ):
        super().__init__()

        self.XSECS = xsecs if xsecs is not None else {}  # in pb

        # HLT selection
        HLTs = {
            "signal": {
                "2018": [
                    "PFJet500",
                    "AK8PFJet500",
                    "AK8PFJet360_TrimMass30",
                    "AK8PFJet380_TrimMass30",
                    "AK8PFJet400_TrimMass30",
                    "AK8PFHT750_TrimMass50",
                    "AK8PFHT800_TrimMass50",
                    "PFHT1050",
                ],
                "2022": [
                    "AK8PFJet250_SoftDropMass40_PFAK8ParticleNetBB0p35",
                    "AK8PFJet425_SoftDropMass40",
                ],
                "2022EE": [
                    "AK8PFJet250_SoftDropMass40_PFAK8ParticleNetBB0p35",
                    "AK8PFJet425_SoftDropMass40",
                ],
            },
            "semilep-tt": {
                "2022": [
                    "Ele32_WPTight_Gsf",
                    "IsoMu27",
                ],
                "2022EE": [
                    "Ele32_WPTight_Gsf",
                    "IsoMu27",
                ],
            },
            "had-tt": {
                "2022": [
                    "AK8PFJet425_SoftDropMass40",
                ],
                "2022EE": [
                    "AK8PFJet425_SoftDropMass40",
                ],
            },
            "pre-sel": {
                "2018": [
                    "PFJet500",
                    "AK8PFJet500",
                    "AK8PFJet360_TrimMass30",
                    "AK8PFJet380_TrimMass30",
                    "AK8PFJet400_TrimMass30",
                    "AK8PFHT750_TrimMass50",
                    "AK8PFHT800_TrimMass50",
                    "PFHT1050",
                ],
                "2022": [
                    "AK8PFJet250_SoftDropMass40_PFAK8ParticleNetBB0p35",
                    "AK8PFJet425_SoftDropMass40",
                    "Ele32_WPTight_Gsf",
                    "IsoMu27",
                ],
                "2022EE": [
                    "AK8PFJet250_SoftDropMass40_PFAK8ParticleNetBB0p35",
                    "AK8PFJet425_SoftDropMass40",
                    "Ele32_WPTight_Gsf",
                    "IsoMu27",
                ],
            },
        }

        self.HLTs = HLTs[region]

        self._systematics = save_systematics

        self._nano_version = nano_version

        # https://twiki.cern.ch/twiki/bin/viewauth/CMS/MissingETOptionalFiltersRun2#Run_3_recommendations
        self.met_filters = [
            "goodVertices",
            "globalSuperTightHalo2016Filter",
            "EcalDeadCellTriggerPrimitiveFilter",
            "BadPFMuonFilter",
            "BadPFMuonDzFilter",
            "eeBadScFilter",
            "ecalBadCalibFilter",
        ]

        """
        pre-sel region:
        - >=1 AK8 jets with pT>250
        - >=1 AK8 jets (ordered by pT) mSD >= 40
        signal region:
        - HLT OR for both data and MC
          - in Run-2 only applied for data
        - >=2 AK8 jets
        - >=2 AK8 jets with pT>250
        - >=2 AK8 jets with mSD>60 or mReg>60
        - >=1 bb AK8 jets (ordered by TXbb) with TXbb > 0.8
        - 0 veto leptons
        semilep-tt region:
        - HLT OR for both data and MC
        - >=1 "good" isolated lepton with pT>50
        - >=1 AK8 jets with pT>250, mSD>50
        - MET > 50
        - >=1 AK4 jet with medium DeepJet
        had tt region:
        - HLT OR for both data and MC
        - == 2 AK8 jets with pT>450 and mSD>50
        - == 2 AK8 jets with Xbb>0.1
        - == 2 AK8 jets with Tau3OverTau2<0.46
        """
        self._region = region

        self._accumulator = processor.dict_accumulator({})

        # save arrays (for dask accumulator)
        self._save_array = save_array

        logger.info(f"Running skimmer with systematics {self._systematics}")

    @property
    def accumulator(self):
        return self._accumulator

    def process(self, events: ak.Array):
        """Runs event processor for different types of jets"""

        start = time.time()
        print("Starting")
        print("# events", len(events))

        year = events.metadata["dataset"].split("_")[0]
        is_run3 = year in ["2022", "2022EE", "2023"]
        dataset = "_".join(events.metadata["dataset"].split("_")[1:])

        isData = not hasattr(events, "genWeight")
        isSignal = "HHTobbbb" in dataset or "HHto4B" in dataset

        if isSignal:
            # take only signs of gen-weights for HH samples
            # TODO: cross check when new samples arrive
            gen_weights = np.sign(events["genWeight"])
        elif not isData:
            gen_weights = events["genWeight"].to_numpy()
        else:
            gen_weights = None

        n_events = len(events) if isData else np.sum(gen_weights)

        cutflow = OrderedDict()
        cutflow["all"] = n_events
        selection = PackedSelection()
        weights = Weights(len(events), storeIndividual=True)
        selection_args = (selection, cutflow, isData, gen_weights)

        # JEC factory loader
        JEC_loader = JECs(year)

        #########################
        # Object definitions
        #########################
        print("starting object selection", f"{time.time() - start:.2f}")

        run = events.run.to_numpy()

        if is_run3:
            veto_muon_sel = veto_muons(events.Muon)
            veto_electron_sel = veto_electrons(events.Electron)
        else:
            veto_muon_sel = veto_muons_run2(events.Muon)
            veto_electron_sel = veto_electrons_run2(events.Electron)

        if self._region != "signal":
            good_muon_sel = good_muons(events.Muon)
            muons = events.Muon[good_muon_sel]
            muons["id"] = muons.charge * (13)

            good_electron_sel = good_electrons(events.Electron)
            electrons = events.Electron[good_electron_sel]
            electrons["id"] = electrons.charge * (11)

        num_jets = 4
        jets, jec_shifted_jetvars = JEC_loader.get_jec_jets(
            events,
            events.Jet,
            year,
            isData,
            # jecs=self.jecs,
            jecs=None,
            fatjets=False,
            applyData=True,
            dataset=dataset,
            nano_version=self._nano_version,
        )
        met = JEC_loader.met_factory.build(events.MET, jets, {}) if isData else events.MET
        print("ak4 JECs", f"{time.time() - start:.2f}")
        jets_sel = (jets.isTight) & (abs(jets.eta) < 4.7)

        if year == "2022" or year == "2022EE":
            jet_veto = get_jetveto(jets, year, run, isData)
            jet_veto = jet_veto & (jets.pt > 15)
            jets_sel = jets_sel & ~jet_veto

        if not is_run3:
            jets_sel = jets_sel & ((jets.pt >= 50) | (jets.puId >= 6))

        jets = jets[jets_sel]
        ht = ak.sum(jets.pt, axis=1)
        print("ak4", f"{time.time() - start:.2f}")

        num_fatjets = 3  # number to save
        num_fatjets_cut = 2  # number to consider for selection
        fatjets = get_ak8jets(events.FatJet)
        fatjets, jec_shifted_fatjetvars = JEC_loader.get_jec_jets(
            events,
            fatjets,
            year,
            isData,
            # jecs=self.jecs,
            jecs=None,
            fatjets=True,
            applyData=True,
            dataset=dataset,
            nano_version=self._nano_version,
        )
        print("ak8 JECs", f"{time.time() - start:.2f}")
        fatjets_sel = good_ak8jets(fatjets)
        fatjets = fatjets[fatjets_sel]
        # fatjets ordered by xbb
        fatjets_xbb = fatjets[ak.argsort(fatjets.Txbb, ascending=False)]

        # VBF objects
        vbf_jets = jets[(jets.pt > 25) & (jets.delta_r(ak.firsts(fatjets_xbb)) > 1.2)]
        vbf_jet_0 = vbf_jets[:, 0:1]
        vbf_jet_1 = vbf_jets[:, 1:2]
        vbf_mass = (ak.firsts(vbf_jet_0) + ak.firsts(vbf_jet_1)).mass
        vbf_deta = abs(ak.firsts(vbf_jet_0).eta - ak.firsts(vbf_jet_1).eta)

        # JMSR
        # jmsr_shifted_vars = get_jmsr(fatjets_xbb, 2, year, isData)

        #########################
        # Save / derive variables
        #########################

        # Gen variables - saving HH and bbbb 4-vector info
        genVars = {}
        for d in gen_selection_dict:
            if d in dataset:
                vars_dict = gen_selection_dict[d](events, jets, fatjets_xbb, selection_args, P4)
                genVars = {**genVars, **vars_dict}

        # Jet variables
        jet_skimvars = self.skim_vars["Jet"]
        if self._nano_version == "v12":
            jet_skimvars = {
                **jet_skimvars,
                "btagDeepFlavB": "btagDeepFlavB",
                "btagPNetB": "btagPNetB",
                "btagPNetCvB": "btagPNetCvB",
                "btagPNetCvL": "btagPNetCvL",
                "btagPNetQvG": "btagPNetQvG",
                "btagRobustParTAK4B": "btagRobustParTAK4B",
            }
        if not isData:
            jet_skimvars = {
                **jet_skimvars,
                "pt_gen": "MatchedGenJetPt",
            }

        ak4JetVars = {
            f"ak4Jet{key}": pad_val(jets[var], num_jets, axis=1)
            for (var, key) in self.skim_vars["Jet"].items()
        }

        # FatJet variables
        fatjet_skimvars = self.skim_vars["FatJet"]
        if year not in ["2022", "2022EE", "2023"]:
            fatjet_skimvars = {
                **fatjet_skimvars,
                "TQCDb": "PNetQCDb",
                "TQCDbb": "PNetQCDbb",
                "TQCDothers": "PNetQCDothers",
            }
        if not isData:
            fatjet_skimvars = {
                **fatjet_skimvars,
                "pt_gen": "MatchedGenJetPt",
            }
        if self._nano_version == "v12_private":
            fatjet_skimvars = {
                **fatjet_skimvars,
                "Txbb_legacy": "PNetXbbLegacy",
                "particleNet_mass_legacy": "PNetMassLegacy",
            }

        ak8FatJetVars = {
            f"ak8FatJet{key}": pad_val(fatjets[var], num_fatjets, axis=1)
            for (var, key) in fatjet_skimvars.items()
        }
        # FatJet ordered by bb
        bbFatJetVars = {
            f"bbFatJet{key}": pad_val(fatjets_xbb[var], 2, axis=1)
            for (var, key) in fatjet_skimvars.items()
        }

        print("Jet vars", f"{time.time() - start:.2f}")

        """
        # Jet JEC variables
        for var in ["pt"]:
            key = self.skim_vars["Jet"][var]
            for shift, vals in jec_shifted_jetvars[var].items():
                if shift != "":
                    ak4JetVars[f"ak4Jet{key}_{shift}"] = pad_val(vals, num_jets, axis=1)

        # FatJet JEC variables
        for var in ["pt"]:
            key = self.skim_vars["FatJet"][var]
            for shift, vals in jec_shifted_fatjetvars[var].items():
                if shift != "":
                    # TODO: add also for bb jets
                    ak8FatJetVars[f"ak8FatJet{key}_{shift}"] = pad_val(vals, num_fatjets, axis=1)
        """

        """
        # JMSR variables
        # TODO: add pnetmass
        for var in ["msoftdrop"]:
            key = self.skim_vars["FatJet"][var]
            for shift, vals in jmsr_shifted_vars[var].items():
                # overwrite saved mass vars with corrected ones
                label = "" if shift == "" else "_" + shift
                # do not save other variations for now
                if shift != "": continue
                bbFatJetVars[f"bbFatJet{key}{label}"] = vals
        """

        met_pt = met.pt

        eventVars = {
            key: events[val].to_numpy()
            for key, val in self.skim_vars["Event"].items()
            if key in events.fields
        }
        eventVars["MET_pt"] = met_pt.to_numpy()
        eventVars["ht"] = ht.to_numpy()
        eventVars["nJets"] = ak.sum(jets_sel, axis=1).to_numpy()
        eventVars["nFatJets"] = ak.sum(fatjets_sel, axis=1).to_numpy()

        cut_vbf = (vbf_mass > 500) & (vbf_deta > 4.0)
        eventVars["vbfVeto"] = (~cut_vbf).to_numpy().astype(int)

        if isData:
            pileupVars = {key: np.ones(len(events)) * PAD_VAL for key in self.skim_vars["Pileup"]}
        else:
            pileupVars = {key: events.Pileup[key].to_numpy() for key in self.skim_vars["Pileup"]}
        pileupVars = {**pileupVars, "nPV": events.PV["npvs"].to_numpy()}

        # Trigger variables
        HLTs = deepcopy(self.HLTs[year])
        if is_run3:
            # add extra paths as variables
            HLTs.extend(
                [
                    "QuadPFJet70_50_40_35_PFBTagParticleNet_2BTagSum0p65",
                    "PFHT1050",
                    "AK8PFJet230_SoftDropMass40_PFAK8ParticleNetBB0p35",
                    "AK8PFJet250_SoftDropMass40_PFAK8ParticleNetBB0p35",
                    "AK8PFJet275_SoftDropMass40_PFAK8ParticleNetBB0p35",
                    "AK8PFJet230_SoftDropMass40",
                ]
            )

        zeros = np.zeros(len(events), dtype="bool")
        HLTVars = {
            trigger: (
                events.HLT[trigger].to_numpy().astype(int)
                if trigger in events.HLT.fields
                else zeros
            )
            for trigger in HLTs
        }
        print("HLT vars", f"{time.time() - start:.2f}")

        # add trigger objects (for fatjets, id==6)
        # fields: 'pt', 'eta', 'phi', 'l1pt', 'l1pt_2', 'l2pt', 'id', 'l1iso', 'l1charge', 'filterBits'
        num_trigobjs = 4
        fatjet_objs = events.TrigObj[(events.TrigObj.id == 6) & (events.TrigObj.pt >= 100)]
        # sort trigger objects by distance to fatjet_xbb_0 and only save first 3
        dr_bb0 = ak.flatten(fatjet_objs.metric_table(fatjets_xbb[:, 0:1]), axis=-1)
        fatjet_objs = fatjet_objs[ak.argsort(dr_bb0)]

        fatjet_objs["matched_bbFatJet0"] = fatjet_objs.metric_table(fatjets_xbb[:, 0:1]) < 1.0
        fatjet_objs["matched_bbFatJet1"] = fatjet_objs.metric_table(fatjets_xbb[:, 1:2]) < 1.0

        trigObjFatJetVars = {
            f"TriggerObject{key}": pad_val(fatjet_objs[var], num_trigobjs, axis=1)
            for (var, key) in self.skim_vars["TriggerObject"].items()
        }
        # save booleans after padding (flatten will make a different shape than usual arrays)
        trigObjFatJetVars["TriggerObjectMatched_bbFatJet0"] = pad_val(
            ak.flatten(fatjet_objs["matched_bbFatJet0"], axis=-1), num_trigobjs, axis=1
        ).astype(int)
        trigObjFatJetVars["TriggerObjectMatched_bbFatJet1"] = pad_val(
            ak.flatten(fatjet_objs["matched_bbFatJet1"], axis=-1), num_trigobjs, axis=1
        ).astype(int)

        print("TrigObj vars", f"{time.time() - start:.2f}")

        skimmed_events = {
            **genVars,
            **ak4JetVars,
            **ak8FatJetVars,
            **bbFatJetVars,
            **eventVars,
            **pileupVars,
            **HLTVars,
            **trigObjFatJetVars,
        }

        if self._region == "signal" or self._region == "pre-sel":
            # TODO: add shifts from JECs and JSMR
            bbFatDijetVars = self.getFatDijetVars(bbFatJetVars, pt_shift="")

            # VBF Jets
            vbfJetVars = {
                f"vbfJet{key}": pad_val(vbf_jets[var], 2, axis=1)
                for (var, key) in self.skim_vars["Jet"].items()
            }

            skimmed_events = {
                **skimmed_events,
                **vbfJetVars,
                **bbFatDijetVars,
            }

        if self._region == "semilep-tt" or self._region == "pre-sel":
            # concatenate leptons
            leptons = ak.concatenate([muons, electrons], axis=1)
            # sort by pt
            leptons = leptons[ak.argsort(leptons.pt, ascending=False)]

            lepVars = {
                f"lep{key}": pad_val(leptons[var], 2, axis=1)
                for (var, key) in self.skim_vars["Lepton"].items()
            }

            skimmed_events = {
                **skimmed_events,
                **lepVars,
            }

        print("Vars", f"{time.time() - start:.2f}")

        ######################
        # Selection
        ######################

        # OR-ing HLT triggers
        for trigger in self.HLTs[year]:
            if trigger not in events.HLT.fields:
                logger.warning(f"Missing HLT {trigger}!")

        HLT_triggered = np.any(
            np.array(
                [events.HLT[trigger] for trigger in self.HLTs[year] if trigger in events.HLT.fields]
            ),
            axis=0,
        )

        # apply trigger
        apply_trigger = True
        if not is_run3 and (~isData) and self._region == "signal":
            # in run2 we do not apply the trigger to MC
            apply_trigger = False
        if apply_trigger:
            add_selection("trigger", HLT_triggered, *selection_args)

        # metfilters
        cut_metfilters = np.ones(len(events), dtype="bool")
        for mf in self.met_filters:
            if mf in events.Flag.fields:
                cut_metfilters = cut_metfilters & events.Flag[mf]
        add_selection("met_filters", cut_metfilters, *selection_args)

        # jet veto maps
        if year == "2022" or year == "2022EE":
            cut_jetveto = get_jetveto_event(jets, year, run, isData)
            add_selection("ak4_jetveto", cut_jetveto, *selection_args)

        if self._region == "signal":
            # >=2 AK8 jets
            add_selection("ak8_numjets", (ak.num(fatjets) >= 2), *selection_args)

            # >=2 AK8 jets with pT>250
            # TODO: check if fatjet passes pt cut in any of the JEC variations
            cut_pt = (
                np.sum(ak8FatJetVars["ak8FatJetPt"] >= self.preselection["fatjet_pt"], axis=1) >= 2
            )
            add_selection("ak8_pt", cut_pt, *selection_args)

            # >=2 AK8 jets with mSD>60 or mReg>60
            # TODO: check if fatjet passes mass cut in any of the JMS/R variations
            cut_mass = (
                np.sum(
                    (ak8FatJetVars["ak8FatJetMsd"] >= self.preselection["fatjet_msd"])
                    | (ak8FatJetVars["ak8FatJetPNetMass"] >= self.preselection["fatjet_mreg"]),
                    axis=1,
                )
                >= 2
            )
            add_selection("ak8_mass", cut_mass, *selection_args)

            # >=1 bb AK8 jets (ordered by TXbb) with TXbb > 0.8
            cut_txbb = (
                np.sum(bbFatJetVars["bbFatJetPNetXbb"] >= self.preselection["Txbb0"], axis=1) >= 1
            )
            add_selection("ak8bb_txbb0", cut_txbb, *selection_args)

            # 0 veto leptons
            add_selection(
                "0lep",
                (ak.sum(veto_muon_sel, axis=1) == 0) & (ak.sum(veto_electron_sel, axis=1) == 0),
                *selection_args,
            )

            # VBF veto cut
            # add_selection("vbf_veto", ~(cut_vbf), *selection_args)

        elif self._region == "pre-sel":
            # >=1 AK8 jets with pT>250
            cut_pt = np.sum(ak8FatJetVars["ak8FatJetPt"] >= 250, axis=1) >= 1
            add_selection("ak8_pt", cut_pt, *selection_args)

            # >=1 AK8 jets (ordered by pT) mSD >= 40
            cut_mass = np.sum(ak8FatJetVars["ak8FatJetMsd"] >= 40, axis=1) >= 1
            add_selection("ak8_mass", cut_mass, *selection_args)

        elif self._region == "semilep-tt":
            # >=1 "good" isolated lepton with pT>50
            add_selection("lepton_pt", np.sum((leptons.pt > 50), axis=1) >= 1, *selection_args)

            # >=1 AK8 jets with pT>250, mSD>50
            cut_pt_msd = (
                np.sum(
                    (ak8FatJetVars["ak8FatJetPt"] >= 250) & (ak8FatJetVars["ak8FatJetMsd"] >= 50),
                    axis=1,
                )
                >= 1
            )
            add_selection("ak8_pt_msd", cut_pt_msd, *selection_args)

            # MET > 50
            add_selection("met_50", met_pt > 50, *selection_args)

            # >=1 AK4 jet with medium b-tagging ( DeepJet)
            add_selection(
                "ak4jet_btag", ak.sum((jets.btagDeepFlavB >= 0.3091), axis=1) >= 1, *selection_args
            )

        elif self._region == "had-tt":
            # == 2 AK8 jets with pT>450 and mSD>50
            cut_pt_msd = (
                np.sum(
                    (ak8FatJetVars["ak8FatJetPt"] >= 450) & (ak8FatJetVars["ak8FatJetMsd"] >= 50),
                    axis=1,
                )
                == 2
            )
            add_selection("ak8_pt_msd", cut_pt_msd, *selection_args)

            # == 2 AK8 jets with Xbb>0.1
            cut_txbb = np.sum(ak8FatJetVars["ak8FatJetPNetXbb"] >= 0.1, axis=1) == 2
            add_selection("ak8bb_txbb", cut_txbb, *selection_args)

            # == 2 AK8 jets with Tau3OverTau2 < 0.46
            cut_t32 = np.sum(ak8FatJetVars["ak8FatJetTau3OverTau2"] < 0.46, axis=1) == 2
            add_selection("ak8bb_t32", cut_t32, *selection_args)

        print("Selection", f"{time.time() - start:.2f}")

        ######################
        # Weights
        ######################

        if isData:
            skimmed_events["weight"] = np.ones(len(events))
        else:
            weights.add("genweight", gen_weights)

            add_pileup_weight(weights, year, events.Pileup.nPU.to_numpy(), dataset)

            # TODO: update trigger weights with those derived by Armen
            add_trig_weights(weights, fatjets, year, num_fatjets_cut)

            # xsec and luminosity and normalization
            # this still needs to be normalized with the acceptance of the pre-selection (done in post processing)
            if dataset in self.XSECS:
                xsec = self.XSECS[dataset]
                weight_norm = xsec * LUMI[year]
            else:
                logger.warning("Weight not normalized to cross section")
                weight_norm = 1

            systematics = [""]
            if self._systematics:
                systematics += list(weights.variations)

            # TODO: need to be careful about the sum of gen weights used for the LHE/QCDScale uncertainties
            logger.debug("weights", extra=weights._weights.keys())

            # TEMP: save each individual weight
            for key in weights._weights:
                skimmed_events[f"single_weight_{key}"] = weights.partial_weight([key])

            for systematic in systematics:
                if systematic in weights.variations:
                    weight = weights.weight(modifier=systematic)
                    weight_name = f"weight_{systematic}"
                elif systematic == "":
                    weight = weights.weight()
                    weight_name = "weight"

                # includes genWeight (or signed genWeight)
                skimmed_events[weight_name] = weight * weight_norm

                if systematic == "":
                    # to check in postprocessing for xsec & lumi normalisation
                    skimmed_events["weight_noxsec"] = weight

        # reshape and apply selections
        sel_all = selection.all(*selection.names)

        skimmed_events = {
            key: value.reshape(len(skimmed_events["weight"]), -1)[sel_all]
            for (key, value) in skimmed_events.items()
        }

        dataframe = to_pandas(skimmed_events)

        fname = events.behavior["__events_factory__"]._partition_key.replace("/", "_") + ".parquet"
        dump_table(dataframe, fname)

        if self._save_array:
            output = {}
            for key in dataframe.columns:
                if isinstance(key, tuple):
                    column = "".join(str(k) for k in key)
                output[column] = processor.column_accumulator(dataframe[key].values)

            # print("Save Array", f"{time.time() - start:.2f}")
            return {
                "array": output,
                "pkl": {year: {dataset: {"nevents": n_events, "cutflow": cutflow}}},
            }

        print("Return ", f"{time.time() - start:.2f}")
        return {year: {dataset: {"nevents": n_events, "cutflow": cutflow}}}

    def postprocess(self, accumulator):
        return accumulator

    def getFatDijetVars(
        self, bbFatJetVars: dict, pt_shift: str | None = None, mass_shift: str | None = None
    ):
        """Calculates Dijet variables for given pt / mass JEC / JMS/R variation"""
        dijetVars = {}

        ptlabel = pt_shift if pt_shift is not None else ""
        mlabel = mass_shift if mass_shift is not None else ""

        jets = vector.array(
            {
                "pt": bbFatJetVars[f"bbFatJetPt{ptlabel}"],
                "phi": bbFatJetVars["bbFatJetPhi"],
                "eta": bbFatJetVars["bbFatJetEta"],
                "M": bbFatJetVars[f"bbFatJetMsd{mlabel}"],
                # "M": bbFatJetVars[f"ak8FatJetPNetMass{mlabel}"],
            }
        )

        # get dijet with two first fatjets
        jet0 = jets[:, 0]
        jet1 = jets[:, 1]
        Dijet = jet0 + jet1

        shift = ptlabel + mlabel

        dijetVars[f"DijetPt{shift}"] = Dijet.pt
        dijetVars[f"DijetMass{shift}"] = Dijet.M
        dijetVars[f"DijetEta{shift}"] = Dijet.eta
        dijetVars[f"DijetPtJ2overPtJ1{shift}"] = jet1.pt / jet0.pt
        dijetVars[f"DijetMJ2overMJ1{shift}"] = jet1.M / jet0.M

        if shift == "":
            dijetVars["DijetDeltaEta"] = abs(jet0.eta - jet1.eta)
            dijetVars["DijetDeltaPhi"] = jet0.deltaRapidityPhi(jet1)
            dijetVars["DijetDeltaR"] = jet0.deltaR(jet1)

        return dijetVars<|MERGE_RESOLUTION|>--- conflicted
+++ resolved
@@ -65,12 +65,9 @@
             "Txbb": "PNetXbb",
             "Txjj": "PNetXjj",
             "Tqcd": "PNetQCD",
-<<<<<<< HEAD
             "TQCDb": "PNetQCD1HF",
             "TQCDbb": "PNetQCD2HF",
             "TQCDothers": "PNetQCD0HF",
-=======
->>>>>>> 3cb4b627
             "particleNet_mass": "PNetMass",
             "particleNet_massraw": "PNetMassRaw",
             "t32": "Tau3OverTau2",
@@ -385,13 +382,6 @@
 
         # FatJet variables
         fatjet_skimvars = self.skim_vars["FatJet"]
-        if year not in ["2022", "2022EE", "2023"]:
-            fatjet_skimvars = {
-                **fatjet_skimvars,
-                "TQCDb": "PNetQCDb",
-                "TQCDbb": "PNetQCDbb",
-                "TQCDothers": "PNetQCDothers",
-            }
         if not isData:
             fatjet_skimvars = {
                 **fatjet_skimvars,
