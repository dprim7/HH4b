"""
Common variables

Authors: Raghav Kansal, Cristina Suarez
"""

from __future__ import annotations

from collections import OrderedDict

years = ["2022", "2022EE", "2023", "2023BPix", "2024"]

# in pb^-1
LUMI = {
    "2022": 7980.5,
    "2022EE": 26671.6,
    "2022All": 34652.1,
    "2023": 18084.4,
    "2023BPix": 9692.1,
    "2023All": 27776.5,
    "2022-2023": 62428.6,
    "2024": 108960.0,
    "2018": 59830.0,
    "2017": 41480.0,
    "2016": 36330.0,
    "Run2": 137640.0,
}


DATA_SAMPLES = ["JetMET", "Muon", "EGamma"]

# sample key -> list of samples or selectors
common_samples_bg = {
    "qcd": ["QCD_HT"],
    "data": [f"{key}_Run" for key in DATA_SAMPLES],
    "ttbar": ["TTto4Q", "TTto2L2Nu", "TTtoLNu2Q"],
<<<<<<< HEAD
    # "gghtobb": ["GluGluHto2B_PT-200_M-125"],
    # "vbfhtobb": ["VBFHto2B_M-125"],
    # "singletop": [
    #     "TbarBQ_t-channel_4FS",
    #     "TBbarQ_t-channel_4FS",
    #     "TWminustoLNu2Q",
    #     "TWminusto4Q",
    #     "TbarWplustoLNu2Q",
    #     "TbarWplusto4Q",
    # ],
=======
>>>>>>> 8548bd9d
    "vhtobb": [
        "WplusH_Hto2B_Wto2Q_M-125",
        "WminusH_Hto2B_Wto2Q_M-125",
        "ZH_Hto2B_Zto2Q_M-125",
        "ggZH_Hto2B_Zto2Q_M-125",
        # "WplusH_Hto2B_WtoLNu_M-125",
        # "WminusH_Hto2B_WtoLNu_M-125",
        # "ggZH_Hto2B_Zto2L_M-125",
        # "ggZH_Hto2B_Zto2Nu_M-125",
    ],
    "novhhtobb": ["GluGluHto2B_PT-200_M-125", "VBFHto2B_M-125_dipoleRecoilOn"],
    "tthtobb": ["ttHto2B_M-125"],
    "zz": ["ZZ"],
    "nozzdiboson": ["WW", "WZ"],
    "vjets": ["Wto2Q-2Jets_PTQQ", "Zto2Q-2Jets_PTQQ"],
}

common_samples_sig = {}

samples_run3_sig = {
    "2022": {
        "hh4b": ["GluGlutoHHto4B_kl-1p00_kt-1p00_c2-0p00_TuneCP5_13p6TeV?"],
        "hh4b-kl0": ["GluGlutoHHto4B_kl-0p00_kt-1p00_c2-0p00_TuneCP5_13p6TeV?"],
        "hh4b-kl2p45": ["GluGlutoHHto4B_kl-2p45_kt-1p00_c2-0p00_TuneCP5_13p6TeV?"],
        "hh4b-kl5": ["GluGlutoHHto4B_kl-5p00_kt-1p00_c2-0p00_TuneCP5_13p6TeV?"],
        "vbfhh4b": ["VBFHHto4B_CV_1_C2V_1_C3_1_TuneCP5_13p6TeV_madgraph-pythia8"],
        "vbfhh4b-k2v0": ["VBFHHto4B_CV_1_C2V_0_C3_1_TuneCP5_13p6TeV_madgraph-pythia8"],
        "vbfhh4b-kv1p74-k2v1p37-kl14p4": [
            "VBFHHto4B_CV-1p74_C2V-1p37_C3-14p4_TuneCP5_13p6TeV_madgraph-pythia8"
        ],
        "vbfhh4b-kvm0p012-k2v0p03-kl10p2": [
            "VBFHHto4B_CV-m0p012_C2V-0p030_C3-10p2_TuneCP5_13p6TeV_madgraph-pythia8"
        ],
        "vbfhh4b-kvm0p758-k2v1p44-klm19p3": [
            "VBFHHto4B_CV-m0p758_C2V-1p44_C3-m19p3_TuneCP5_13p6TeV_madgraph-pythia8"
        ],
        "vbfhh4b-kvm0p962-k2v0p959-klm1p43": [
            "VBFHHto4B_CV-m0p962_C2V-0p959_C3-m1p43_TuneCP5_13p6TeV_madgraph-pythia8"
        ],
        "vbfhh4b-kvm1p21-k2v1p94-klm0p94": [
            "VBFHHto4B_CV-m1p21_C2V-1p94_C3-m0p94_TuneCP5_13p6TeV_madgraph-pythia8"
        ],
        "vbfhh4b-kvm1p6-k2v2p72-klm1p36": [
            "VBFHHto4B_CV-m1p60_C2V-2p72_C3-m1p36_TuneCP5_13p6TeV_madgraph-pythia8"
        ],
        "vbfhh4b-kvm1p83-k2v3p57-klm3p39": [
            "VBFHHto4B_CV-m1p83_C2V-3p57_C3-m3p39_TuneCP5_13p6TeV_madgraph-pythia8"
        ],
        "vbfhh4b-kvm2p12-k2v3p87-klm5p96": [
            "VBFHHto4B_CV-m2p12_C2V-3p87_C3-m5p96_TuneCP5_13p6TeV_madgraph-pythia8"
        ],
    },
    "2022EE": {
        "hh4b": ["GluGlutoHHto4B_kl-1p00_kt-1p00_c2-0p00_TuneCP5_13p6TeV?"],
        "hh4b-kl0": ["GluGlutoHHto4B_kl-0p00_kt-1p00_c2-0p00_TuneCP5_13p6TeV?"],
        "hh4b-kl2p45": ["GluGlutoHHto4B_kl-2p45_kt-1p00_c2-0p00_TuneCP5_13p6TeV?"],
        "hh4b-kl5": ["GluGlutoHHto4B_kl-5p00_kt-1p00_c2-0p00_TuneCP5_13p6TeV?"],
        "vbfhh4b": ["VBFHHto4B_CV_1_C2V_1_C3_1_TuneCP5_13p6TeV_madgraph-pythia8"],
        "vbfhh4b-k2v0": ["VBFHHto4B_CV_1_C2V_0_C3_1_TuneCP5_13p6TeV_madgraph-pythia8"],
        "vbfhh4b-kv1p74-k2v1p37-kl14p4": [
            "VBFHHto4B_CV-1p74_C2V-1p37_C3-14p4_TuneCP5_13p6TeV_madgraph-pythia8"
        ],
        "vbfhh4b-kvm0p012-k2v0p03-kl10p2": [
            "VBFHHto4B_CV-m0p012_C2V-0p030_C3-10p2_TuneCP5_13p6TeV_madgraph-pythia8"
        ],
        "vbfhh4b-kvm0p758-k2v1p44-klm19p3": [
            "VBFHHto4B_CV-m0p758_C2V-1p44_C3-m19p3_TuneCP5_13p6TeV_madgraph-pythia8"
        ],
        "vbfhh4b-kvm0p962-k2v0p959-klm1p43": [
            "VBFHHto4B_CV-m0p962_C2V-0p959_C3-m1p43_TuneCP5_13p6TeV_madgraph-pythia8"
        ],
        "vbfhh4b-kvm1p21-k2v1p94-klm0p94": [
            "VBFHHto4B_CV-m1p21_C2V-1p94_C3-m0p94_TuneCP5_13p6TeV_madgraph-pythia8"
        ],
        "vbfhh4b-kvm1p6-k2v2p72-klm1p36": [
            "VBFHHto4B_CV-m1p60_C2V-2p72_C3-m1p36_TuneCP5_13p6TeV_madgraph-pythia8"
        ],
        "vbfhh4b-kvm1p83-k2v3p57-klm3p39": [
            "VBFHHto4B_CV-m1p83_C2V-3p57_C3-m3p39_TuneCP5_13p6TeV_madgraph-pythia8"
        ],
        "vbfhh4b-kvm2p12-k2v3p87-klm5p96": [
            "VBFHHto4B_CV-m2p12_C2V-3p87_C3-m5p96_TuneCP5_13p6TeV_madgraph-pythia8"
        ],
    },
    "2023": {
        "hh4b": ["GluGlutoHHto4B_kl-1p00_kt-1p00_c2-0p00_TuneCP5_13p6TeV?"],
        "hh4b-kl0": ["GluGlutoHHto4B_kl-0p00_kt-1p00_c2-0p00_TuneCP5_13p6TeV?"],
        "hh4b-kl2p45": ["GluGlutoHHto4B_kl-2p45_kt-1p00_c2-0p00_TuneCP5_13p6TeV?"],
        "hh4b-kl5": ["GluGlutoHHto4B_kl-5p00_kt-1p00_c2-0p00_TuneCP5_13p6TeV?"],
        "vbfhh4b": ["VBFHHto4B_CV_1_C2V_1_C3_1_TuneCP5_13p6TeV_madgraph-pythia8"],
        "vbfhh4b-k2v0": ["VBFHHto4B_CV_1_C2V_0_C3_1_TuneCP5_13p6TeV_madgraph-pythia8"],
        "vbfhh4b-kv1p74-k2v1p37-kl14p4": [
            "VBFHHto4B_CV-1p74_C2V-1p37_C3-14p4_TuneCP5_13p6TeV_madgraph-pythia8"
        ],
        "vbfhh4b-kvm0p012-k2v0p03-kl10p2": [
            "VBFHHto4B_CV-m0p012_C2V-0p030_C3-10p2_TuneCP5_13p6TeV_madgraph-pythia8"
        ],
        "vbfhh4b-kvm0p758-k2v1p44-klm19p3": [
            "VBFHHto4B_CV-m0p758_C2V-1p44_C3-m19p3_TuneCP5_13p6TeV_madgraph-pythia8"
        ],
        "vbfhh4b-kvm0p962-k2v0p959-klm1p43": [
            "VBFHHto4B_CV-m0p962_C2V-0p959_C3-m1p43_TuneCP5_13p6TeV_madgraph-pythia8"
        ],
        "vbfhh4b-kvm1p21-k2v1p94-klm0p94": [
            "VBFHHto4B_CV-m1p21_C2V-1p94_C3-m0p94_TuneCP5_13p6TeV_madgraph-pythia8"
        ],
        "vbfhh4b-kvm1p6-k2v2p72-klm1p36": [
            "VBFHHto4B_CV-m1p60_C2V-2p72_C3-m1p36_TuneCP5_13p6TeV_madgraph-pythia8"
        ],
        "vbfhh4b-kvm1p83-k2v3p57-klm3p39": [
            "VBFHHto4B_CV-m1p83_C2V-3p57_C3-m3p39_TuneCP5_13p6TeV_madgraph-pythia8"
        ],
        "vbfhh4b-kvm2p12-k2v3p87-klm5p96": [
            "VBFHHto4B_CV-m2p12_C2V-3p87_C3-m5p96_TuneCP5_13p6TeV_madgraph-pythia8"
        ],
    },
    "2023BPix": {
        "hh4b": ["GluGlutoHHto4B_kl-1p00_kt-1p00_c2-0p00_TuneCP5_13p6TeV?"],
        "hh4b-kl0": ["GluGlutoHHto4B_kl-0p00_kt-1p00_c2-0p00_TuneCP5_13p6TeV?"],
        "hh4b-kl2p45": ["GluGlutoHHto4B_kl-2p45_kt-1p00_c2-0p00_TuneCP5_13p6TeV?"],
        "hh4b-kl5": ["GluGlutoHHto4B_kl-5p00_kt-1p00_c2-0p00_TuneCP5_13p6TeV?"],
        "vbfhh4b": ["VBFHHto4B_CV_1_C2V_1_C3_1_TuneCP5_13p6TeV_madgraph-pythia8"],
        "vbfhh4b-k2v0": ["VBFHHto4B_CV_1_C2V_0_C3_1_TuneCP5_13p6TeV_madgraph-pythia8"],
        "vbfhh4b-kv1p74-k2v1p37-kl14p4": [
            "VBFHHto4B_CV-1p74_C2V-1p37_C3-14p4_TuneCP5_13p6TeV_madgraph-pythia8"
        ],
        "vbfhh4b-kvm0p012-k2v0p03-kl10p2": [
            "VBFHHto4B_CV-m0p012_C2V-0p030_C3-10p2_TuneCP5_13p6TeV_madgraph-pythia8"
        ],
        "vbfhh4b-kvm0p758-k2v1p44-klm19p3": [
            "VBFHHto4B_CV-m0p758_C2V-1p44_C3-m19p3_TuneCP5_13p6TeV_madgraph-pythia8"
        ],
        "vbfhh4b-kvm0p962-k2v0p959-klm1p43": [
            "VBFHHto4B_CV-m0p962_C2V-0p959_C3-m1p43_TuneCP5_13p6TeV_madgraph-pythia8"
        ],
        "vbfhh4b-kvm1p21-k2v1p94-klm0p94": [
            "VBFHHto4B_CV-m1p21_C2V-1p94_C3-m0p94_TuneCP5_13p6TeV_madgraph-pythia8"
        ],
        "vbfhh4b-kvm1p6-k2v2p72-klm1p36": [
            "VBFHHto4B_CV-m1p60_C2V-2p72_C3-m1p36_TuneCP5_13p6TeV_madgraph-pythia8"
        ],
        "vbfhh4b-kvm1p83-k2v3p57-klm3p39": [
            "VBFHHto4B_CV-m1p83_C2V-3p57_C3-m3p39_TuneCP5_13p6TeV_madgraph-pythia8"
        ],
        "vbfhh4b-kvm2p12-k2v3p87-klm5p96": [
            "VBFHHto4B_CV-m2p12_C2V-3p87_C3-m5p96_TuneCP5_13p6TeV_madgraph-pythia8"
        ],
    },
    "2024": {},
}

samples_run3 = {
    "2022": {
        **common_samples_bg,
        **samples_run3_sig["2022"],
    },
    "2022EE": {
        **common_samples_bg,
        **samples_run3_sig["2022EE"],
    },
    "2023": {
        **common_samples_bg,
        **samples_run3_sig["2023"],
    },
    "2023BPix": {
        **common_samples_bg,
        **samples_run3_sig["2023BPix"],
    },
    "2024": {
        "data": [
            "JetMET_Run2024B",
            "JetMET_Run2024C",
            "JetMET_Run2024D",
            "JetMET_Run2024E",
            "JetMET_Run2024F",
            "JetMET_Run2024G",
            "JetMET_Run2024H",
            "JetMET_Run2024I",
        ],
        **samples_run3_sig["2024"],
    },
}

samples_2018 = {
    "hh4b": [
        "GluGlutoHHto4B_cHHH1_TuneCP5_PSWeights_13TeV-powheg-pythia8",
    ],
    "qcd": [
        "QCD_HT-1000to1500-13TeV",
        "QCD_HT-1500to2000-13TeV",
        "QCD_HT-2000toInf-13TeV",
        "QCD_HT-200to300-13TeV",
        "QCD_HT-300to500-13TeV",
        "QCD_HT-500to700-13TeV",
        "QCD_HT-700to1000-13TeV",
    ],
    "data": [
        "Run2018A",
        "Run2018B",
        "Run2018C",
        "Run2018D",
    ],
    "ttbar": [
        "TTTo2L2Nu_13TeV",
        "TTToHadronic_13TeV",
        "TTToSemiLeptonic_13TeV",
    ],
    "vjetslnu": [
        "WtoLNu-4Jets",
    ],
    "vjets": [
        "WJetsToQQ_HT-200to400_13TeV",
        "WJetsToQQ_HT-400to600_13TeV",
        "WJetsToQQ_HT-600to800_13TeV",
        "WJetsToQQ_HT-800toInf_13TeV",
        "ZJetsToQQ_HT-200to400_13TeV",
        "ZJetsToQQ_HT-400to600_13TeV",
        "ZJetsToQQ_HT-600to800_13TeV",
        "ZJetsToQQ_HT-800toInf_13TeV",
    ],
    "diboson": [
        "ZZTo4B01j_5f_TuneCP5_13TeV-amcatnloFXFX-pythia8",
    ],
    # "diboson": [
    #    "ZZ_TuneCP5_13TeV-pythia8"
    # ],
    "gghtobb": [
        "GluGluHToBB_M-125_TuneCP5_MINLO_NNLOPS_13TeV-powheg-pythia8",
    ],
    # "gghtobb": [
    #    "GluGluHToBB_Pt-200ToInf_M-125_TuneCP5_MINLO_13TeV-powheg-pythia8",
    # ],
    "vbfhtobb": ["VBFHToBB_M-125_dipoleRecoilOn_TuneCP5_13TeV-powheg-pythia8"],
    "vhtobb": [
        "WminusH_HToBB_WToQQ_M-125_TuneCP5_13TeV-powheg-pythia8",
        "WplusH_HToBB_WToQQ_M-125_TuneCP5_13TeV-powheg-pythia8",
        "ZH_HToBB_ZToQQ_M-125_TuneCP5_13TeV-powheg-pythia8",
    ],
    "tthtobb": ["ttHTobb_M125_TuneCP5_13TeV-powheg-pythia8"],
}

samples = {
    "2018": samples_2018,
    **samples_run3,
}

data_key = "data"
qcd_key = "qcd"

bg_keys = list(common_samples_bg.keys())
bg_keys.remove("data")
hbb_bg_keys = ["gghtobb", "vbfhtobb", "vhtobb", "tthtobb", "novhhtobb"]

sig_keys_ggf = [
    "hh4b",
    "hh4b-kl0",
    "hh4b-kl2p45",
    "hh4b-kl5",
]
sig_keys_vbf = [
    "vbfhh4b",
    "vbfhh4b-k2v0",
    "vbfhh4b-kv1p74-k2v1p37-kl14p4",
    "vbfhh4b-kvm0p012-k2v0p03-kl10p2",
    "vbfhh4b-kvm0p758-k2v1p44-klm19p3",
    "vbfhh4b-kvm0p962-k2v0p959-klm1p43",
    "vbfhh4b-kvm1p21-k2v1p94-klm0p94",
    "vbfhh4b-kvm1p6-k2v2p72-klm1p36",
    "vbfhh4b-kvm1p83-k2v3p57-klm3p39",
    "vbfhh4b-kvm2p12-k2v3p87-klm5p96",
]
sig_keys = sig_keys_ggf + sig_keys_vbf

# bkg keys that require running up/down systematics
syst_keys = sig_keys + bg_keys
syst_keys.remove("qcd")

norm_preserving_weights = ["genweight", "pileup", "ISRPartonShower", "FSRPartonShower"]

jecs = {
    "JES": "JES",
    "JER": "JER",
}

jec_shifts = []
for key in jecs:
    for shift in ["up", "down"]:
        jec_shifts.append(f"{key}_{shift}")

jmsr = {
    "JMS": "JMS",
    "JMR": "JMR",
}

jmsr_shifts = []
for key in jmsr:
    for shift in ["up", "down"]:
        jmsr_shifts.append(f"{key}_{shift}")

# variables affected by JECs
jec_vars = [
    "bbFatJetPt",
    "VBFJetPt",
    "bdt_score",
    "bdt_score_vbf",
    "HHPt",
    "HHeta",
    "HHmass",
    "H1Pt",
    "H2Pt",
    "H1Pt_HHmass",
    "H2Pt_HHmass",
    "H1Pt/H2Pt",
    "VBFjjMass",
    "VBFjjDeltaEta",
    "Category",
]

# variables affected by JMS/JMR
jmsr_vars = [
    "bbFatJetPNetMassLegacy",
    "bbFatJetParTmassVis",
    "bdt_score",
    "bdt_score_vbf",
    "HHmass",
    "H1Pt_HHmass",
    "H2Pt_HHmass",
    "H1Mass",
    "H2Mass",
    "H1PNetMass",
    "H2PNetMass",
    "Category",
]

jmsr_values = {}
jmsr_values["bbFatJetPNetMassLegacy"] = {}
jmsr_values["bbFatJetPNetMassLegacy"]["JMR"] = {
    "2022": {"nom": 1.13, "down": 1.06, "up": 1.20},
    "2022EE": {"nom": 1.20, "down": 1.15, "up": 1.25},
    "2023": {"nom": 1.20, "down": 1.16, "up": 1.24},
    "2023BPix": {"nom": 1.16, "down": 1.09, "up": 1.23},
    "2024": {"nom": 1.0, "down": 1.0, "up": 1.0},  # placeholder for future
}
jmsr_values["bbFatJetPNetMassLegacy"]["JMS"] = {
    "2022": {"nom": 1.015, "down": 1.010, "up": 1.020},
    "2022EE": {"nom": 1.021, "down": 1.018, "up": 1.024},
    "2023": {"nom": 0.999, "down": 0.996, "up": 1.003},
    "2023BPix": {"nom": 0.974, "down": 0.970, "up": 0.980},
    "2024": {"nom": 1.0, "down": 1.0, "up": 1.0},  # placeholder for future
}
jmsr_values["bbFatJetParTmassVis"] = {}
# numbers from template-morphing fit
# jmsr_values["bbFatJetParTmassVis"]["JMR"] = {
#     "2022": {"nom": 1.14, "down": 1.12, "up": 1.16},
#     "2022EE": {"nom": 1.14, "down": 1.12, "up": 1.16},
#     "2023": {"nom": 1.095, "down": 1.052, "up": 1.139},
#     "2023BPix": {"nom": 1.095, "down": 1.052, "up": 1.139},
# }
# jmsr_values["bbFatJetParTmassVis"]["JMS"] = {
#     "2022": {"nom": 1.015, "down": 1.0102, "up": 1.020},
#     "2022EE": {"nom": 1.015, "down": 1.0102, "up": 1.020},
#     "2023": {"nom": 0.974, "down": 0.967, "up": 0.981},
#     "2023BPix": {"nom": 0.974, "down": 0.967, "up": 0.981},
# }
# numbers from weighted template fit
jmsr_values["bbFatJetParTmassVis"]["JMR"] = {
    "2022": {"nom": 1.0354, "down": 1.028, "up": 1.042},
    "2022EE": {"nom": 1.0354, "down": 1.028, "up": 1.042},
    "2023": {"nom": 1.0335, "down": 1.025, "up": 1.042},
    "2023BPix": {"nom": 1.0335, "down": 1.025, "up": 1.042},
    "2024": {"nom": 1.0, "down": 1.0, "up": 1.0},  # placeholder for future
}
jmsr_values["bbFatJetParTmassVis"]["JMS"] = {
    "2022": {"nom": 1.011, "down": 1.007, "up": 1.014},
    "2022EE": {"nom": 1.011, "down": 1.007, "up": 1.014},
    "2023": {"nom": 0.9867, "down": 0.983, "up": 0.9903},
    "2023BPix": {"nom": 0.9867, "down": 0.983, "up": 0.9903},
    "2024": {"nom": 1.0, "down": 1.0, "up": 1.0},  # placeholder for future
}
jmsr_keys = sig_keys + ["vhtobb", "zz", "nozzdiboson"]
jmsr_res = {}
jmsr_res["bbFatJetPNetMassLegacy"] = dict.fromkeys(sig_keys, 14.4)
jmsr_res["bbFatJetPNetMassLegacy"]["vhtobb"] = 14.4 * 80.0 / 125.0
jmsr_res["bbFatJetPNetMassLegacy"]["zz"] = 14.4 * 80.0 / 125.0
jmsr_res["bbFatJetPNetMassLegacy"]["nozzdiboson"] = 14.4 * 80.0 / 125.0
jmsr_res["bbFatJetParTmassVis"] = dict.fromkeys(sig_keys, 10.7)
jmsr_res["bbFatJetParTmassVis"]["vhtobb"] = 10.7 * 80.0 / 125.0
jmsr_res["bbFatJetParTmassVis"]["zz"] = 10.7 * 80.0 / 125.0
jmsr_res["bbFatJetParTmassVis"]["nozzdiboson"] = 10.7 * 80.0 / 125.0

ttbarsfs_decorr_txbb_bins = {}
ttbarsfs_decorr_txbb_bins["pnet-legacy"] = [0, 0.8, 0.94, 0.99, 1]
ttbarsfs_decorr_txbb_bins["glopart-v2"] = [0, 0.31, 0.7, 0.8, 0.87, 0.92, 0.96, 1]
ttbarsfs_decorr_ggfbdt_bins = {}
ttbarsfs_decorr_ggfbdt_bins["24May31_lr_0p02_md_8_AK4Away"] = [0.03, 0.3, 0.5, 0.7, 0.93, 1.0]
ttbarsfs_decorr_ggfbdt_bins["24Nov7_v5_glopartv2_rawmass"] = [0.03, 0.6375, 0.9075, 1.0]
ttbarsfs_decorr_ggfbdt_bins["25Feb5_v13_glopartv2_rawmass"] = [0.03, 0.755, 0.94, 1.0]
ttbarsfs_decorr_vbfbdt_bins = {}
ttbarsfs_decorr_vbfbdt_bins["24Nov7_v5_glopartv2_rawmass"] = [0.975, 1]
ttbarsfs_decorr_vbfbdt_bins["25Feb5_v13_glopartv2_rawmass"] = [0.9667, 1.0]


txbbsfs_decorr_txbb_wps = {}
txbbsfs_decorr_txbb_wps["pnet-legacy"] = OrderedDict(
    [
        ("WP6", [0.92, 0.95]),
        ("WP5", [0.95, 0.975]),
        ("WP4", [0.975, 0.99]),
        ("WP3", [0.99, 0.995]),
        ("WP2", [0.995, 0.998]),
        ("WP1", [0.998, 1]),
    ]
)
txbbsfs_decorr_txbb_wps["glopart-v2"] = OrderedDict(
    [
        ("WP4", [0.3, 0.95]),
        ("WP3", [0.95, 0.975]),
        ("WP2", [0.975, 0.99]),
        ("WP1", [0.99, 1]),
    ]
)

txbbsfs_decorr_pt_bins = {}
txbbsfs_decorr_pt_bins["pnet-legacy"] = OrderedDict(
    [
        ("WP6", [200, 250, 300, 400, 500, 100000]),
        ("WP5", [200, 250, 300, 400, 500, 100000]),
        ("WP4", [200, 250, 300, 400, 500, 100000]),
        ("WP3", [200, 250, 300, 400, 500, 100000]),
        ("WP2", [200, 400, 100000]),
        ("WP1", [200, 400, 100000]),
    ]
)
txbbsfs_decorr_pt_bins["glopart-v2"] = OrderedDict(
    [
        ("WP4", [250, 450, 100000]),
        ("WP3", [250, 450, 100000]),
        ("WP2", [250, 450, 100000]),
        ("WP1", [250, 450, 100000]),
    ]
)

txbb_strings = {
    "pnet-legacy": "bbFatJetPNetTXbbLegacy",
    "pnet-v12": "bbFatJetPNetTXbb",
    "glopart-v2": "bbFatJetParTTXbb",
}

mreg_strings = {
    "pnet-legacy": "bbFatJetPNetMassLegacy",
    "pnet-v12": "bbFatJetPNetMass",
    "glopart-v2": "bbFatJetParTmassVis",
}<|MERGE_RESOLUTION|>--- conflicted
+++ resolved
@@ -34,19 +34,6 @@
     "qcd": ["QCD_HT"],
     "data": [f"{key}_Run" for key in DATA_SAMPLES],
     "ttbar": ["TTto4Q", "TTto2L2Nu", "TTtoLNu2Q"],
-<<<<<<< HEAD
-    # "gghtobb": ["GluGluHto2B_PT-200_M-125"],
-    # "vbfhtobb": ["VBFHto2B_M-125"],
-    # "singletop": [
-    #     "TbarBQ_t-channel_4FS",
-    #     "TBbarQ_t-channel_4FS",
-    #     "TWminustoLNu2Q",
-    #     "TWminusto4Q",
-    #     "TbarWplustoLNu2Q",
-    #     "TbarWplusto4Q",
-    # ],
-=======
->>>>>>> 8548bd9d
     "vhtobb": [
         "WplusH_Hto2B_Wto2Q_M-125",
         "WminusH_Hto2B_Wto2Q_M-125",
