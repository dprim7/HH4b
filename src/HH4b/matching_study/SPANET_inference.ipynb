--- conflicted
+++ resolved
@@ -110,12 +110,8 @@
     "    )\n",
     "\n",
     "\n",
-<<<<<<< HEAD
     "jets = make_vector(events, \"ak4Jet\")\n",
     "fatjets = make_vector(events, \"ak8FatJet\")"
-=======
-    "jets = make_vector(events, \"ak4Jet\")"
->>>>>>> 673328f1
    ]
   },
   {
@@ -441,11 +437,7 @@
     "    \"vv\": \"teal\",\n",
     "    \"vjets\": \"violet\",\n",
     "}\n",
-<<<<<<< HEAD
     "for key in [\"hhh\", \"qcd\", \"tt\", \"vv\", \"vjets\", \"hhh4b2tau\", \"hh2b2tau\", \"hh4b\"]:\n",
-=======
-    "for key in [\"hhh\", \"qcd\", \"tt\", \"vv\", \"hh4b\"]:\n",
->>>>>>> 673328f1
     "    hep.histplot(\n",
     "        h[{\"class\": key}],\n",
     "        density=True,\n",
@@ -458,12 +450,8 @@
     "    )\n",
     "ax.legend(handles=legend_elements)\n",
     "ax.set_ylabel(\"Density\")\n",
-<<<<<<< HEAD
     "ax.set_yscale(\"log\")\n",
     "ax.set_title(\"HH4b sample\")"
-=======
-    "ax.set_yscale(\"log\")"
->>>>>>> 673328f1
    ]
   },
   {
@@ -518,7 +506,6 @@
   {
    "cell_type": "code",
    "execution_count": null,
-<<<<<<< HEAD
    "metadata": {},
    "outputs": [],
    "source": [
@@ -728,8 +715,6 @@
   {
    "cell_type": "code",
    "execution_count": null,
-=======
->>>>>>> 673328f1
    "metadata": {},
    "outputs": [],
    "source": [
@@ -739,7 +724,6 @@
   {
    "cell_type": "code",
    "execution_count": null,
-<<<<<<< HEAD
    "metadata": {},
    "outputs": [],
    "source": [
@@ -762,13 +746,10 @@
   {
    "cell_type": "code",
    "execution_count": null,
-=======
->>>>>>> 673328f1
    "metadata": {},
    "outputs": [],
    "source": [
     "def get_maximas(assignment_prob):\n",
-<<<<<<< HEAD
     "    \"\"\"\n",
     "    Get indices of possible jet pairings (10*(10-1) / 2 = 45) for a given higgs\n",
     "    sorted by maximum assignment probability\n",
@@ -781,10 +762,8 @@
     "    assignment_prob_ak = ak.from_numpy(np.triu(assignment_prob[:][:, 0:njets, 0:njets]))\n",
     "    arr_flat = ak.flatten(assignment_prob_ak, axis=2)\n",
     "    # sort pairings by maximum assignment probabilities\n",
-=======
     "    assignment_prob_ak = ak.from_numpy(np.triu(assignment_prob[:][:, 0:njets, 0:njets]))\n",
     "    arr_flat = ak.flatten(assignment_prob_ak, axis=2)\n",
->>>>>>> 673328f1
     "    max_indices = ak.argsort(arr_flat, ascending=False, axis=1).to_numpy()[:, :45]\n",
     "    max_values = arr_flat[max_indices]\n",
     "    return max_indices, max_values\n",
@@ -799,14 +778,10 @@
     "# h1 - h3 detection probability\n",
     "h1Det = output_values[6][:]\n",
     "h2Det = output_values[7][:]\n",
-<<<<<<< HEAD
     "h3Det = output_values[8][:]\n",
     "hDet = np.stack([h1Det, h2Det, h3Det]).T\n",
     "# sort detection probabiilty\n",
     "hDetMax = ak.argsort(ak.from_numpy(hDet), ascending=False, axis=1)\n"
-=======
-    "h3Det = output_values[8][:]"
->>>>>>> 673328f1
    ]
   },
   {
@@ -821,7 +796,6 @@
     "bh3 = output_values[5][:]\n",
     "\n",
     "# boosted_higgs = find_boosted_higgs(bh1,bh2,bh3)\n",
-<<<<<<< HEAD
     "# SPANET creates assignment matrices keeping both AK4 and AK8 jets, so 10 + 3 \n",
     "# for boosted assignment, we want only AK8 jets, hence I look only at elements 10,11,12 \n",
     "boosted_h1 = (ak.from_regular(ak.from_numpy(bh1[:, 10:13])) > 0.5)\n",
@@ -836,9 +810,7 @@
    "outputs": [],
    "source": [
     "boosted = np.stack([boosted_h1, boosted_h2, boosted_h3], axis=1)"
-=======
     "bh1[0]"
->>>>>>> 673328f1
    ]
   },
   {
