--- conflicted
+++ resolved
@@ -102,20 +102,12 @@
     out_pickles = listdir(pickles_path)
 
     file_name = out_pickles[0]
-<<<<<<< HEAD
-    with open(f"{pickles_path}/{file_name}", "rb") as file:
-=======
     with Path(f"{pickles_path}/{file_name}").open("rb") as file:
->>>>>>> 258e415a
         out_dict = pickle.load(file)
         cutflow = out_dict[year][sample_name]["cutflow"]  # index by year, then sample name
 
     for file_name in out_pickles[1:]:
-<<<<<<< HEAD
-        with open(f"{pickles_path}/{file_name}", "rb") as file:
-=======
         with Path(f"{pickles_path}/{file_name}").open("rb") as file:
->>>>>>> 258e415a
             out_dict = pickle.load(file)
             cutflow = accumulate([cutflow, out_dict[year][sample_name]["cutflow"]])
 
