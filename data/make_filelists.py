--- conflicted
+++ resolved
@@ -551,15 +551,11 @@
                         "blacklist_sites": None,
                         "regex_sites": None,
                     }
-<<<<<<< HEAD
                     #if "Run2022G" in dataset or "Run2022F" in dataset:
                     #    sites_cfg["blacklist_sites"] = ["T1_US_FNAL_Disk","T2_DE_DESY","T3_KR_KNU"]
                     files_rucio, sites = get_dataset_files(
                         dataset, **sites_cfg, output="first"
                     )
-=======
-                    files_rucio, sites = get_dataset_files(dataset, **sites_cfg, output="first")
->>>>>>> 0273dfad
                     index[year][sample][sname] = files_rucio
 
     with open(f"nanoindex_{version}.json", "w") as f:
