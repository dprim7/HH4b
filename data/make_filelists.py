from __future__ import annotations

import json
import os
import subprocess
import warnings
from pathlib import Path

warnings.filterwarnings("ignore", message="Unverified HTTPS request")

os.environ["RUCIO_HOME"] = "/cvmfs/cms.cern.ch/rucio/x86_64/rhel7/py3/current"

qcd_bins = [
    # "0to80",
    "15to30",  # unclear if these are needed
    "30to50",
    "50to80",
    "80to120",
    "120to170",
    "170to300",
    "300to470",
    "470to600",
    "600to800",
    "800to1000",
    "1000to1400",
    "1400to1800",
    "1800to2400",
    "2400to3200",
    "3200",
]

qcd_ht_bins = [
    "40to70",
    "70to100",
    "40to100",
    "100to200",
    "200to400",
    "400to600",
    "600to800",
    "800to1000",
    "1000to1200",
    "1200to1500",
    "1500to2000",
    "2000",
]

qcd_ht_bins_run2 = [
    "200to300",
    "300to500",
    "500to700",
    "700to1000",
    "1000to1500",
    "1500to2000",
    "2000toInf",
]


def get_v9():
    return {
        "2018": {
            "HH": {
                "GluGlutoHHto4B_cHHH1_TuneCP5_PSWeights_13TeV-powheg-pythia8": "/GluGluToHHTo4B_cHHH1_TuneCP5_PSWeights_13TeV-powheg-pythia8/RunIISummer20UL18NanoAODv9-106X_upgrade2018_realistic_v16_L1v1-v1/NANOAODSIM",
                "GluGlutoHHto4B_cHHH0_TuneCP5_PSWeights_13TeV-powheg-pythia8": "/GluGluToHHTo4B_cHHH0_TuneCP5_PSWeights_13TeV-powheg-pythia8/RunIISummer20UL18NanoAODv9-106X_upgrade2018_realistic_v16_L1v1-v1/NANOAODSIM",
                "GluGlutoHHto4B_cHHH2p45_TuneCP5_PSWeights_13TeV-powheg-pythia8": "/GluGluToHHTo4B_cHHH2p45_TuneCP5_PSWeights_13TeV-powheg-pythia8/RunIISummer20UL18NanoAODv9-106X_upgrade2018_realistic_v16_L1v1-v1/NANOAODSIM",
                "GluGlutoHHto4B_cHHH5_TuneCP5_PSWeights_13TeV-powheg-pythia8": "/GluGluToHHTo4B_cHHH5_TuneCP5_PSWeights_13TeV-powheg-pythia8/RunIISummer20UL18NanoAODv9-106X_upgrade2018_realistic_v16_L1v1-v1/NANOAODSIM",
            },
            "Hbb": {
                "GluGluHToBB_Pt-200ToInf_M-125_TuneCP5_MINLO_13TeV-powheg-pythia8": "/GluGluHToBB_Pt-200ToInf_M-125_TuneCP5_MINLO_13TeV-powheg-pythia8/RunIISummer20UL18NanoAODv9-106X_upgrade2018_realistic_v16_L1v1-v1/NANOAODSIM",
                "VBFHToBB_M-125_dipoleRecoilOn_TuneCP5_13TeV-powheg-pythia8": "/VBFHToBB_M-125_dipoleRecoilOn_TuneCP5_13TeV-powheg-pythia8/RunIISummer20UL18NanoAODv9-106X_upgrade2018_realistic_v16_L1v1-v2/NANOAODSIM",
                "WminusH_HToBB_WToQQ_M-125_TuneCP5_13TeV-powheg-pythia8": "/WminusH_HToBB_WToQQ_M-125_TuneCP5_13TeV-powheg-pythia8/RunIISummer20UL18NanoAODv9-106X_upgrade2018_realistic_v16_L1v1-v1/NANOAODSIM",
                "WminusH_HToBB_WToLNu_M-125_TuneCP5_13TeV-powheg-pythia8": "/WminusH_HToBB_WToLNu_M-125_TuneCP5_13TeV-powheg-pythia8/RunIISummer20UL18NanoAODv9-106X_upgrade2018_realistic_v16_L1v1-v1/NANOAODSIM",
                "WplusH_HToBB_WToQQ_M-125_TuneCP5_13TeV-powheg-pythia8": "/WplusH_HToBB_WToQQ_M-125_TuneCP5_13TeV-powheg-pythia8/RunIISummer20UL18NanoAODv9-106X_upgrade2018_realistic_v16_L1v1-v1/NANOAODSIM",
                "WplusH_HToBB_WToLNu_M-125_TuneCP5_13TeV-powheg-pythia8": "/WplusH_HToBB_WToLNu_M-125_TuneCP5_13TeV-powheg-pythia8/RunIISummer20UL18NanoAODv9-106X_upgrade2018_realistic_v16_L1v1-v1/NANOAODSIM",
                "ZH_HToBB_ZToQQ_M-125_TuneCP5_13TeV-powheg-pythia8": "/ZH_HToBB_ZToQQ_M-125_TuneCP5_13TeV-powheg-pythia8/RunIISummer20UL18NanoAODv9-106X_upgrade2018_realistic_v16_L1v1-v1/NANOAODSIM",
                "ZH_HToBB_ZToLL_M-125_TuneCP5_13TeV-powheg-pythia8": "/ZH_HToBB_ZToLL_M-125_TuneCP5_13TeV-powheg-pythia8/RunIISummer20UL18NanoAODv9-106X_upgrade2018_realistic_v16_L1v1-v1/NANOAODSIM",
                "ZH_HToBB_ZToNuNu_M-125_TuneCP5_13TeV-powheg-pythia8": "/ZH_HToBB_ZToNuNu_M-125_TuneCP5_13TeV-powheg-pythia8/RunIISummer20UL18NanoAODv9-106X_upgrade2018_realistic_v16_L1v1-v1/NANOAODSIM",
                "ggZH_HToBB_ZToBB_M-125_TuneCP5_13TeV-powheg-pythia8": "/ggZH_HToBB_ZToBB_M-125_TuneCP5_13TeV-powheg-pythia8/RunIISummer20UL18NanoAODv9-106X_upgrade2018_realistic_v16_L1v1-v2/NANOAODSIM",
                "ttHTobb_M125_TuneCP5_13TeV-powheg-pythia8": "/ttHTobb_M125_TuneCP5_13TeV-powheg-pythia8/RunIISummer20UL18NanoAODv9-106X_upgrade2018_realistic_v16_L1v1-v2/NANOAODSIM",
            },
            "Diboson": {
                "ZZTo4B01j_5f_TuneCP5_13TeV-amcatnloFXFX-pythia8": "/ZZTo4B01j_5f_TuneCP5_13TeV-amcatnloFXFX-pythia8/RunIISummer20UL18NanoAODv9-106X_upgrade2018_realistic_v16_L1v1-v2/NANOAODSIM",
            },
            "QCD": {
                **{
                    f"QCD_HT-{qbin}-13TeV": f"/QCD_HT{qbin}_TuneCP5_13TeV-madgraphMLM-pythia8/RunIISummer20UL18NanoAODv9-106X_upgrade2018_realistic_v16_L1v1-v1/NANOAODSIM"
                    for qbin in qcd_ht_bins_run2
                },
            },
            "TTbar": {
                "TTToHadronic_13TeV": "/TTToHadronic_TuneCP5_13TeV-powheg-pythia8/RunIISummer20UL18NanoAODv9-106X_upgrade2018_realistic_v16_L1v1-v1/NANOAODSIM",
                "TTTo2L2Nu_13TeV": "/TTTo2L2Nu_TuneCP5_13TeV-powheg-pythia8/RunIISummer20UL18NanoAODv9-106X_upgrade2018_realistic_v16_L1v1-v1/NANOAODSIM",
                "TTToSemiLeptonic_13TeV": "/TTToSemiLeptonic_TuneCP5_13TeV-powheg-pythia8/RunIISummer20UL18NanoAODv9-106X_upgrade2018_realistic_v16_L1v1-v1/NANOAODSIM",
            },
            "VJets": {
                "WJetsToQQ_HT-200to400_13TeV": "/WJetsToQQ_HT-200to400_TuneCP5_13TeV-madgraphMLM-pythia8/RunIISummer20UL18NanoAODv9-106X_upgrade2018_realistic_v16_L1v1-v2/NANOAODSIM",
                "WJetsToQQ_HT-400to600_13TeV": "/WJetsToQQ_HT-400to600_TuneCP5_13TeV-madgraphMLM-pythia8/RunIISummer20UL18NanoAODv9-106X_upgrade2018_realistic_v16_L1v1-v2/NANOAODSIM",
                "WJetsToQQ_HT-600to800_13TeV": "/WJetsToQQ_HT-600to800_TuneCP5_13TeV-madgraphMLM-pythia8/RunIISummer20UL18NanoAODv9-106X_upgrade2018_realistic_v16_L1v1-v2/NANOAODSIM",
                "WJetsToQQ_HT-800toInf_13TeV": "/WJetsToQQ_HT-800toInf_TuneCP5_13TeV-madgraphMLM-pythia8/RunIISummer20UL18NanoAODv9-106X_upgrade2018_realistic_v16_L1v1-v2/NANOAODSIM",
                "ZJetsToQQ_HT-200to400_13TeV": "/ZJetsToQQ_HT-200to400_TuneCP5_13TeV-madgraphMLM-pythia8/RunIISummer20UL18NanoAODv9-106X_upgrade2018_realistic_v16_L1v1-v2/NANOAODSIM",
                "ZJetsToQQ_HT-400to600_13TeV": "/ZJetsToQQ_HT-400to600_TuneCP5_13TeV-madgraphMLM-pythia8/RunIISummer20UL18NanoAODv9-106X_upgrade2018_realistic_v16_L1v1-v2/NANOAODSIM",
                "ZJetsToQQ_HT-600to800_13TeV": "/ZJetsToQQ_HT-600to800_TuneCP5_13TeV-madgraphMLM-pythia8/RunIISummer20UL18NanoAODv9-106X_upgrade2018_realistic_v16_L1v1-v2/NANOAODSIM",
                "ZJetsToQQ_HT-800toInf_13TeV": "/ZJetsToQQ_HT-800toInf_TuneCP5_13TeV-madgraphMLM-pythia8/RunIISummer20UL18NanoAODv9-106X_upgrade2018_realistic_v16_L1v1-v2/NANOAODSIM",
            },
        }
    }


path_hqu = "/store/group/lpcjme/NanoAOD/NanoAODv9-ParticleNetAK4/2018"


def get_v9_private():
    return {
        "2018": {
            "HH": {
                "GluGlutoHHto4B_cHHH1_TuneCP5_PSWeights_13TeV-powheg-pythia8": f"{path_hqu}/mc/GluGluToHHTo4B_cHHH1_TuneCP5_PSWeights_13TeV-powheg-pythia8",
                "GluGlutoHHto4B_cHHH0_TuneCP5_PSWeights_13TeV-powheg-pythia8": f"{path_hqu}/mc/GluGluToHHTo4B_cHHH0_TuneCP5_PSWeights_13TeV-powheg-pythia8",
                "GluGlutoHHto4B_cHHH5_TuneCP5_PSWeights_13TeV-powheg-pythia8": f"{path_hqu}/mc/GluGluToHHTo4B_cHHH5_TuneCP5_PSWeights_13TeV-powheg-pythia8",
            },
            "Hbb": {
                "GluGluHToBB_M-125_TuneCP5_MINLO_NNLOPS_13TeV-powheg-pythia8": f"{path_hqu}/mc/GluGluHToBB_M-125_TuneCP5_MINLO_NNLOPS_13TeV-powheg-pythia8",
                "VBFHToBB_M-125_dipoleRecoilOn_TuneCP5_13TeV-powheg-pythia8": f"{path_hqu}/mc/VBFHToBB_M-125_dipoleRecoilOn_TuneCP5_13TeV-powheg-pythia8",
                "WminusH_HToBB_WToQQ_M-125_TuneCP5_13TeV-powheg-pythia8": f"{path_hqu}/mc/WminusH_HToBB_WToQQ_M-125_TuneCP5_13TeV-powheg-pythia8",
                "WplusH_HToBB_WToQQ_M-125_TuneCP5_13TeV-powheg-pythia8": f"{path_hqu}/mc/WplusH_HToBB_WToQQ_M-125_TuneCP5_13TeV-powheg-pythia8",
                "ZH_HToBB_ZToQQ_M-125_TuneCP5_13TeV-powheg-pythia8": f"{path_hqu}/mc/ZH_HToBB_ZToQQ_M-125_TuneCP5_13TeV-powheg-pythia8",
                "ttHTobb_M125_TuneCP5_13TeV-powheg-pythia8": f"{path_hqu}/mc/ttHTobb_M125_TuneCP5_13TeV-powheg-pythia8",
            },
            "Diboson": {
                "ZZTo4B01j_5f_TuneCP5_13TeV-amcatnloFXFX-pythia8": f"{path_hqu}/mc/ZZTo4B01j_5f_TuneCP5_13TeV-amcatnloFXFX-pythia8",
            },
            "QCD": {
                **{
                    f"QCD_HT-{qbin}-13TeV": f"{path_hqu}/mc/QCD_HT{qbin}_TuneCP5_13TeV-madgraphMLM-pythia8"
                    for qbin in qcd_ht_bins_run2
                },
            },
            "TTbar": {
                "TTToHadronic_13TeV": f"{path_hqu}/mc/TTToHadronic_TuneCP5_13TeV-powheg-pythia8",
                "TTTo2L2Nu_13TeV": f"{path_hqu}/mc/TTTo2L2Nu_TuneCP5_13TeV-powheg-pythia8",
                "TTToSemiLeptonic_13TeV": f"{path_hqu}/mc/TTToSemiLeptonic_TuneCP5_13TeV-powheg-pythia8",
            },
            "VJets": {
                "WJetsToQQ_HT-200to400_13TeV": f"{path_hqu}/mc/WJetsToQQ_HT-200to400_TuneCP5_13TeV-madgraphMLM-pythia8",
                "WJetsToQQ_HT-400to600_13TeV": f"{path_hqu}/mc/WJetsToQQ_HT-400to600_TuneCP5_13TeV-madgraphMLM-pythia8",
                "WJetsToQQ_HT-600to800_13TeV": f"{path_hqu}/mc/WJetsToQQ_HT-600to800_TuneCP5_13TeV-madgraphMLM-pythia8",
                "WJetsToQQ_HT-800toInf_13TeV": f"{path_hqu}/mc/WJetsToQQ_HT-800toInf_TuneCP5_13TeV-madgraphMLM-pythia8",
                "ZJetsToQQ_HT-200to400_13TeV": f"{path_hqu}/mc/ZJetsToQQ_HT-200to400_TuneCP5_13TeV-madgraphMLM-pythia8",
                "ZJetsToQQ_HT-400to600_13TeV": f"{path_hqu}/mc/ZJetsToQQ_HT-400to600_TuneCP5_13TeV-madgraphMLM-pythia8",
                "ZJetsToQQ_HT-600to800_13TeV": f"{path_hqu}/mc/ZJetsToQQ_HT-600to800_TuneCP5_13TeV-madgraphMLM-pythia8",
                "ZJetsToQQ_HT-800toInf_13TeV": f"{path_hqu}/mc/ZJetsToQQ_HT-800toInf_TuneCP5_13TeV-madgraphMLM-pythia8",
            },
        }
    }


def get_v10():
    return {
        "2022": {
            "JetMET": {
                "Run2022C_single": "/JetHT/Run2022C-PromptNanoAODv10_v1-v1/NANOAOD",
                "Run2022C": "/JetMET/Run2022C-PromptNanoAODv10_v1-v1/NANOAOD",
                "Run2022D_v1": "/JetMET/Run2022D-PromptNanoAODv10_v1-v1/NANOAOD",
                "Run2022D_v2": "/JetMET/Run2022D-PromptNanoAODv10_v2-v1/NANOAOD",
            },
            "Muon": {
                "Run2022C_single": "/SingleMuon/Run2022C-PromptNanoAODv10_v1-v1/NANOAOD",
                "Run2022C": "/Muon/Run2022C-PromptNanoAODv10_v1-v1/NANOAOD",
                "Run2022D_v1": "/Muon/Run2022D-PromptNanoAODv10_v1-v1/NANOAOD",
                "Run2022D_v2": "/Muon/Run2022D-PromptNanoAODv10_v2-v1/NANOAOD",
            },
        },
        "2022EE": {
            "JetMET": {
                "Run2022E": "/JetMET/Run2022E-PromptNanoAODv10_v1-v3/NANOAOD",
                "Run2022F": "/JetMET/Run2022F-PromptNanoAODv10_v1-v2/NANOAOD",
                "Run2022G": "/JetMET/Run2022G-PromptNanoAODv10_v1-v1/NANOAOD",
            },
            "Muon": {
                "Run2022E": "/Muon/Run2022E-PromptNanoAODv10_v1-v3/NANOAOD",
                "Run2022F": "/Muon/Run2022F-PromptNanoAODv10_v1-v2/NANOAOD",
                "Run2022G": "/Muon/Run2022G-PromptNanoAODv10_v1-v1/NANOAOD",
            },
        },
    }


def get_v11():
    """
    DEPRECATED
    """
    return {
        # MC campaign pre EE+ leak
        "2022": {
            "Hbb": {
                "GluGluHto2B_PT-200_M-125": "/GluGluHto2B_PT-200_M-125_TuneCP5_13p6TeV_powheg-minlo-pythia8/Run3Summer22NanoAODv11-126X_mcRun3_2022_realistic_v2-v1/NANOAODSIM",
                "VBFHto2B_M-125_dipoleRecoilOn": "/VBFHto2B_M-125_dipoleRecoilOn_TuneCP5_13p6TeV_powheg-pythia8/Run3Summer22NanoAODv11-126X_mcRun3_2022_realistic_v2-v1/NANOAODSIM",
                "WminusH_Hto2B_Wto2Q_M-125": "/WminusH_Hto2B_Wto2Q_M-125_TuneCP5_13p6TeV_powheg-pythia8/Run3Summer22NanoAODv11-126X_mcRun3_2022_realistic_v2-v1/NANOAODSIM",
                "WminusH_Hto2B_WtoLNu_M-125": "/WminusH_Hto2B_WtoLNu_M-125_TuneCP5_13p6TeV_powheg-pythia8/Run3Summer22NanoAODv11-126X_mcRun3_2022_realistic_v2-v1/NANOAODSIM",
                "WplusH_Hto2B_Wto2Q_M-125": "/WplusH_Hto2B_Wto2Q_M-125_TuneCP5_13p6TeV_powheg-pythia8/Run3Summer22NanoAODv11-126X_mcRun3_2022_realistic_v2-v1/NANOAODSIM",
                "WplusH_Hto2B_WtoLNu_M-125": "/WplusH_Hto2B_WtoLNu_M-125_TuneCP5_13p6TeV_powheg-pythia8/Run3Summer22NanoAODv11-126X_mcRun3_2022_realistic_v2-v1/NANOAODSIM",
                "ZH_Hto2B_Zto2L_M-125": "/ZH_Hto2B_Zto2L_M-125_TuneCP5_13p6TeV_powheg-pythia8/Run3Summer22NanoAODv11-126X_mcRun3_2022_realistic_v2-v1/NANOAODSIM",
                "ZH_Hto2B_Zto2Q_M-125": "/ZH_Hto2B_Zto2Q_M-125_TuneCP5_13p6TeV_powheg-pythia8/Run3Summer22NanoAODv11-126X_mcRun3_2022_realistic_v2-v1/NANOAODSIM",
                "ggZH_Hto2B_Zto2L_M-125": "/ggZH_Hto2B_Zto2L_M-125_TuneCP5_13p6TeV_powheg-pythia8/Run3Summer22NanoAODv11-126X_mcRun3_2022_realistic_v2-v1/NANOAODSIM",
                "ggZH_Hto2B_Zto2Nu_M-125": "/ggZH_Hto2B_Zto2Nu_M-125_TuneCP5_13p6TeV_powheg-pythia8/Run3Summer22NanoAODv11-126X_mcRun3_2022_realistic_v2-v1/NANOAODSIM",
                "ggZH_Hto2B_Zto2Q_M-125": "/ggZH_Hto2B_Zto2Q_M-125_TuneCP5_13p6TeV_powheg-pythia8/Run3Summer22NanoAODv11-126X_mcRun3_2022_realistic_v2-v1/NANOAODSIM",
                "ttHto2B_M-125": "/ttHto2B_M-125_TuneCP5_13p6TeV_powheg-pythia8/Run3Summer22NanoAODv11-126X_mcRun3_2022_realistic_v2-v1/NANOAODSIM",
            },
            "HHH6b": {
                # nominal?
                "HHHTo6B_c3_0_d4_0": "/HHHTo6B_c3_0_d4_0_TuneCP5_13p6TeV_amcatnlo-pythia8/Run3Summer22NanoAODv11-126X_mcRun3_2022_realistic_v2-v1/NANOAODSIM",
                "HHHTo6B_c3_0_d4_99": "/HHHTo6B_c3_0_d4_99_TuneCP5_13p6TeV_amcatnlo-pythia8/Run3Summer22NanoAODv11-126X_mcRun3_2022_realistic_v2-v1/NANOAODSIM",
                "HHHTo6B_c3_0_d4_minus1": "/HHHTo6B_c3_0_d4_minus1_TuneCP5_13p6TeV_amcatnlo-pythia8/Run3Summer22NanoAODv11-126X_mcRun3_2022_realistic_v2-v1/NANOAODSIM",
                "HHHTo6B_c3_19_d4_19": "/HHHTo6B_c3_19_d4_19_TuneCP5_13p6TeV_amcatnlo-pythia8/Run3Summer22NanoAODv11-126X_mcRun3_2022_realistic_v2-v1/NANOAODSIM",
                "HHHTo6B_c3_1_d4_0": "/HHHTo6B_c3_1_d4_0_TuneCP5_13p6TeV_amcatnlo-pythia8/Run3Summer22NanoAODv11-126X_mcRun3_2022_realistic_v2-v1/NANOAODSIM",
                "HHHTo6B_c3_1_d4_2": "/HHHTo6B_c3_1_d4_2_TuneCP5_13p6TeV_amcatnlo-pythia8/Run3Summer22NanoAODv11-126X_mcRun3_2022_realistic_v2-v1/NANOAODSIM",
                "HHHTo6B_c3_2_d4_minus1": "/HHHTo6B_c3_2_d4_minus1_TuneCP5_13p6TeV_amcatnlo-pythia8/Run3Summer22NanoAODv11-126X_mcRun3_2022_realistic_v2-v1/NANOAODSIM",
                "HHHTo6B_c3_4_d4_9": "/HHHTo6B_c3_4_d4_9_TuneCP5_13p6TeV_amcatnlo-pythia8/Run3Summer22NanoAODv11-126X_mcRun3_2022_realistic_v2-v1/NANOAODSIM",
                "HHHTo6B_c3_minus1_d4_0": "/HHHTo6B_c3_minus1_d4_0_TuneCP5_13p6TeV_amcatnlo-pythia8/Run3Summer22NanoAODv11-126X_mcRun3_2022_realistic_v2-v1/NANOAODSIM",
                "HHHTo6B_c3_minus1_d4_minus1": "/HHHTo6B_c3_minus1_d4_minus1_TuneCP5_13p6TeV_amcatnlo-pythia8/Run3Summer22NanoAODv11-126X_mcRun3_2022_realistic_v2-v1/NANOAODSIM",
                "HHHTo6B_c3_minus1p5_d4_minus0p5": "/HHHTo6B_c3_minus1p5_d4_minus0p5_TuneCP5_13p6TeV_amcatnlo-pythia8/Run3Summer22NanoAODv11-126X_mcRun3_2022_realistic_v2-v1/NANOAODSIM",
            },
            "QCD": {
                **{
                    f"QCD_PT-{qbin}": [
                        f"/QCD_PT-{qbin}_TuneCP5_13p6TeV_pythia8/Run3Summer22NanoAODv11-126X_mcRun3_2022_realistic_v2_ext1-v1/NANOAODSIM",
                    ]
                    for qbin in qcd_bins
                },
                **{
                    f"QCDB_HT-{qbin}": f"/QCDB-4Jets_HT-{qbin}_TuneCP5_13p6TeV_madgraphMLM-pythia8/Run3Summer22NanoAODv11-126X_mcRun3_2022_realistic_v2-v2/NANOAODSIM"
                    for qbin in qcd_ht_bins
                },
                **{
                    f"QCD_HT-{qbin}": f"/QCD-4Jets_HT-{qbin}_TuneCP5_13p6TeV_madgraphMLM-pythia8/Run3Summer22NanoAODv11-126X_mcRun3_2022_realistic_v2-v2/NANOAODSIM"
                    for qbin in qcd_ht_bins
                },
                "QCD_PT-15to7000": "/QCD_PT-15to7000_TuneCP5_Flat2018_13p6TeV_pythia8/Run3Summer22NanoAODv11-126X_mcRun3_2022_realistic_v2-v2/NANOAODSIM",
            },
            "TT": {
                "TTto4Q": "/TTto4Q_TuneCP5_13p6TeV_powheg-pythia8/Run3Summer22NanoAODv11-126X_mcRun3_2022_realistic_v2-v1/NANOAODSIM",
                "TTto2L2Nu": "/TTto2L2Nu_TuneCP5_13p6TeV_powheg-pythia8/Run3Summer22NanoAODv11-126X_mcRun3_2022_realistic_v2-v1/NANOAODSIM",
                "TTtoLNu2Q": "/TTtoLNu2Q_TuneCP5_13p6TeV_powheg-pythia8/Run3Summer22NanoAODv11-126X_mcRun3_2022_realistic_v2-v1/NANOAODSIM",
            },
            "Diboson": {
                "WW": "/WW_TuneCP5_13p6TeV_pythia8/Run3Summer22NanoAODv11-126X_mcRun3_2022_realistic_v2-v2/NANOAODSIM",
                "WWto4Q": "/WWto4Q_TuneCP5_13p6TeV_powheg-pythia8/Run3Summer22NanoAODv11-126X_mcRun3_2022_realistic_v2-v2/NANOAODSIM",
                "WZ": "/WZ_TuneCP5_13p6TeV_pythia8/Run3Summer22NanoAODv11-126X_mcRun3_2022_realistic_v2-v1/NANOAODSIM",
                "WZto4Q-1Jets-4FS": "/WZto4Q-1Jets-4FS_TuneCP5_13p6TeV_amcatnloFXFX-pythia8/Run3Summer22NanoAODv11-126X_mcRun3_2022_realistic_v2-v2/NANOAODSIM",
                # missing ZZto4B
                "ZZ": "/ZZ_TuneCP5_13p6TeV_pythia8/Run3Summer22NanoAODv11-126X_mcRun3_2022_realistic_v2-v1/NANOAODSIM",
            },
            "VJets": {
                "Wto2Q-3Jets_HT-200to400": "/Wto2Q-3Jets_HT-200to400_TuneCP5_13p6TeV_madgraphMLM-pythia8/Run3Summer22NanoAODv11-126X_mcRun3_2022_realistic_v2-v2/NANOAODSIM",
                "Wto2Q-3Jets_HT-400to600": "/Wto2Q-3Jets_HT-400to600_TuneCP5_13p6TeV_madgraphMLM-pythia8/Run3Summer22NanoAODv11-126X_mcRun3_2022_realistic_v2-v2/NANOAODSIM",
                "Wto2Q-3Jets_HT-600to800": "/Wto2Q-3Jets_HT-600to800_TuneCP5_13p6TeV_madgraphMLM-pythia8/Run3Summer22NanoAODv11-126X_mcRun3_2022_realistic_v2-v2/NANOAODSIM",
                "Wto2Q-3Jets_HT-800": "/Wto2Q-3Jets_HT-800_TuneCP5_13p6TeV_madgraphMLM-pythia8/Run3Summer22NanoAODv11-126X_mcRun3_2022_realistic_v2-v2/NANOAODSIM",
                "Zto2Q-4Jets_HT-200to400": "/Zto2Q-4Jets_HT-200to400_TuneCP5_13p6TeV_madgraphMLM-pythia8/Run3Summer22NanoAODv11-126X_mcRun3_2022_realistic_v2-v1/NANOAODSIM",
                "Zto2Q-4Jets_HT-400to600": "/Zto2Q-4Jets_HT-400to600_TuneCP5_13p6TeV_madgraphMLM-pythia8/Run3Summer22NanoAODv11-126X_mcRun3_2022_realistic_v2-v1/NANOAODSIM",
                "Zto2Q-4Jets_HT-600to800": "/Zto2Q-4Jets_HT-600to800_TuneCP5_13p6TeV_madgraphMLM-pythia8/Run3Summer22NanoAODv11-126X_mcRun3_2022_realistic_v2-v1/NANOAODSIM",
                "Zto2Q-4Jets_HT-800": "/Zto2Q-4Jets_HT-800_TuneCP5_13p6TeV_madgraphMLM-pythia8/Run3Summer22NanoAODv11-126X_mcRun3_2022_realistic_v2-v1/NANOAODSIM",
            },
            "HH": {
                # 1M
                "VBFHHto4B_CV_1_C2V_1_C3_1_TuneCP5_13p6TeV_madgraph-pythia8": "/VBFHHto4B_CV_1_C2V_1_C3_1_TuneCP5_13p6TeV_madgraph-pythia8/Run3Summer22NanoAODv11-126X_mcRun3_2022_realistic_v2-v2/NANOAODSIM",
                "VBFHHto4B_CV_1_C2V_0_C3_1_TuneCP5_13p6TeV_madgraph-pythia8": "/VBFHHto4B_CV_1_C2V_0_C3_1_TuneCP5_13p6TeV_madgraph-pythia8/Run3Summer22NanoAODv11-126X_mcRun3_2022_realistic_v2-v2/NANOAODSIM",
                # 100k
                "GluGlutoHHto4B_kl-1p00_kt-1p00_c2-0p00_TuneCP5_13p6TeV_TSG": "/GluGlutoHHto4B_kl-1p00_kt-1p00_c2-0p00_TuneCP5_13p6TeV_powheg-pythia8/Run3Summer22NanoAODv12-130X_mcRun3_2022_realistic_v5-v2/NANOAODSIM",
                "GluGlutoHHto4B_kl-1p00_kt-1p00_c2-3p00_TuneCP5_13p6TeV_TSG": "/GluGlutoHHto4B_kl-1p00_kt-1p00_c2-3p00_TuneCP5_13p6TeV_powheg-pythia8/Run3Summer22NanoAODv12-130X_mcRun3_2022_realistic_v5-v2/NANOAODSIM",
                "GluGlutoHHto4B_kl-2p45_kt-1p00_c2-0p00_TuneCP5_13p6TeV_TSG": "/GluGlutoHHto4B_kl-2p45_kt-1p00_c2-0p00_TuneCP5_13p6TeV_powheg-pythia8/Run3Summer22NanoAODv12-130X_mcRun3_2022_realistic_v5-v2/NANOAODSIM",
            },
            "JetMET": {
                "Run2022C_single": "/JetHT/Run2022C-22Sep2023-v1/NANOAOD",
                "Run2022C": "/JetMET/Run2022C-22Sep2023-v1/NANOAOD",
                "Run2022D": "/JetMET/Run2022D-22Sep2023-v1/NANOAOD",
            },
            "Muon": {
                "Run2022C_single": "/SingleMuon/Run2022C-22Sep2023-v1/NANOAOD",
                "Run2022C": "/Muon/Run2022C-22Sep2023-v1/NANOAOD",
                "Run2022D": "/Muon/Run2022D-22Sep2023-v1/NANOAOD",
            },
        },
        # MC campaign post EE+ leak
        "2022EE": {
            "Hbb": {
                "GluGluHto2B_PT-200_M-125": "/GluGluHto2B_PT-200_M-125_TuneCP5_13p6TeV_powheg-minlo-pythia8/Run3Summer22EENanoAODv11-126X_mcRun3_2022_realistic_postEE_v1-v1/NANOAODSIM",
                "VBFHto2B_M-125_dipoleRecoilOn": "/VBFHto2B_M-125_dipoleRecoilOn_TuneCP5_13p6TeV_powheg-pythia8/Run3Summer22EENanoAODv11-126X_mcRun3_2022_realistic_postEE_v1-v1/NANOAODSIM",
                "WminusH_Hto2B_Wto2Q_M-125": "/WminusH_Hto2B_Wto2Q_M-125_TuneCP5_13p6TeV_powheg-pythia8/Run3Summer22EENanoAODv11-126X_mcRun3_2022_realistic_postEE_v1-v1/NANOAODSIM",
                "WminusH_Hto2B_WtoLNu_M-125": "/WminusH_Hto2B_WtoLNu_M-125_TuneCP5_13p6TeV_powheg-pythia8/Run3Summer22EENanoAODv11-126X_mcRun3_2022_realistic_postEE_v1-v1/NANOAODSIM",
                "WplusH_Hto2B_Wto2Q_M-125": "/WplusH_Hto2B_Wto2Q_M-125_TuneCP5_13p6TeV_powheg-pythia8/Run3Summer22EENanoAODv11-126X_mcRun3_2022_realistic_postEE_v1-v1/NANOAODSIM",
                "WplusH_Hto2B_WtoLNu_M-125": "/WplusH_Hto2B_WtoLNu_M-125_TuneCP5_13p6TeV_powheg-pythia8/Run3Summer22EENanoAODv11-126X_mcRun3_2022_realistic_postEE_v1-v1/NANOAODSIM",
                "ZH_Hto2B_Zto2L_M-125": "/ZH_Hto2B_Zto2L_M-125_TuneCP5_13p6TeV_powheg-pythia8/Run3Summer22EENanoAODv11-126X_mcRun3_2022_realistic_postEE_v1-v1/NANOAODSIM",
                "ZH_Hto2B_Zto2Q_M-125": "/ZH_Hto2B_Zto2Q_M-125_TuneCP5_13p6TeV_powheg-pythia8/Run3Summer22EENanoAODv11-126X_mcRun3_2022_realistic_postEE_v1-v1/NANOAODSIM",
                "ggZH_Hto2B_Zto2L_M-125": "/ggZH_Hto2B_Zto2L_M-125_TuneCP5_13p6TeV_powheg-pythia8/Run3Summer22EENanoAODv11-126X_mcRun3_2022_realistic_postEE_v1-v1/NANOAODSIM",
                "ggZH_Hto2B_Zto2Nu_M-125": "/ggZH_Hto2B_Zto2Nu_M-125_TuneCP5_13p6TeV_powheg-pythia8/Run3Summer22EENanoAODv11-126X_mcRun3_2022_realistic_postEE_v1-v1/NANOAODSIM",
                "ggZH_Hto2B_Zto2Q_M-125": "/ggZH_Hto2B_Zto2Q_M-125_TuneCP5_13p6TeV_powheg-pythia8/Run3Summer22EENanoAODv11-126X_mcRun3_2022_realistic_postEE_v1-v1/NANOAODSIM",
                "ttHto2B_M-125": "/ttHto2B_M-125_TuneCP5_13p6TeV_powheg-pythia8/Run3Summer22EENanoAODv11-126X_mcRun3_2022_realistic_postEE_v1-v1/NANOAODSIM",
            },
            "HH": {
                "GluGlutoHHto4B_kl-1p00_kt-1p00_c2-0p00_TuneCP5_13p6TeV_TSG_Pu60": "/GluGlutoHHto4B_kl-1p00_kt-1p00_c2-0p00_TuneCP5_13p6TeV_powheg-pythia8/Run3Summer22EENanoAODv10-Poisson60KeepRAW_124X_mcRun3_2022_realistic_postEE_v1-v2/NANOAODSIM",
                "GluGlutoHHto4B_kl-0p00_kt-1p00_c2-0p00_TuneCP5_13p6TeV_TSG_Pu60": "/GluGlutoHHto4B_kl-0p00_kt-1p00_c2-0p00_TuneCP5_13p6TeV_powheg-pythia8/Run3Summer22EENanoAODv10-Poisson60KeepRAW_124X_mcRun3_2022_realistic_postEE_v1-v2/NANOAODSIM",
                "GluGlutoHHto4B_kl-2p45_kt-1p00_c2-0p00_TuneCP5_13p6TeV_TSG_Pu60": "/GluGlutoHHto4B_kl-2p45_kt-1p00_c2-0p00_TuneCP5_13p6TeV_powheg-pythia8/Run3Summer22EENanoAODv10-Poisson60KeepRAW_124X_mcRun3_2022_realistic_postEE_v1-v2/NANOAODSIM",
                "GluGlutoHHto4B_kl-5p00_kt-1p00_c2-0p00_TuneCP5_13p6TeV_TSG_Pu60": "/GluGlutoHHto4B_kl-5p00_kt-1p00_c2-0p00_TuneCP5_13p6TeV_powheg-pythia8/Run3Summer22EENanoAODv10-Poisson60KeepRAW_124X_mcRun3_2022_realistic_postEE_v1-v2/NANOAODSIM",
                "VBFHHto4B_CV_1_C2V_0_C3_1_TuneCP5_13p6TeV_madgraph-pythia8": "/VBFHHto4B_CV_1_C2V_0_C3_1_TuneCP5_13p6TeV_madgraph-pythia8/Run3Summer22EENanoAODv11-126X_mcRun3_2022_realistic_postEE_v1-v2/NANOAODSIM",
                "VBFHHto4B_CV_1_C2V_1_C3_1_TuneCP5_13p6TeV_madgraph-pythia8": "/VBFHHto4B_CV_1_C2V_1_C3_1_TuneCP5_13p6TeV_madgraph-pythia8/Run3Summer22EENanoAODv11-126X_mcRun3_2022_realistic_postEE_v1-v2/NANOAODSIM",
            },
            "HHH6b": {
                "HHHTo6B_c3_0_d4_0": "/HHHTo6B_c3_0_d4_0_TuneCP5_13p6TeV_amcatnlo-pythia8/Run3Summer22EENanoAODv11-126X_mcRun3_2022_realistic_postEE_v1-v1/NANOAODSIM",
                "HHHTo6B_c3_0_d4_99": "/HHHTo6B_c3_0_d4_99_TuneCP5_13p6TeV_amcatnlo-pythia8/Run3Summer22EENanoAODv11-126X_mcRun3_2022_realistic_postEE_v1-v1/NANOAODSIM",
                "HHHTo6B_c3_0_d4_minus1": "/HHHTo6B_c3_0_d4_minus1_TuneCP5_13p6TeV_amcatnlo-pythia8/Run3Summer22EENanoAODv11-126X_mcRun3_2022_realistic_postEE_v1-v1/NANOAODSIM",
                "HHHTo6B_c3_19_d4_19": "/HHHTo6B_c3_19_d4_19_TuneCP5_13p6TeV_amcatnlo-pythia8/Run3Summer22EENanoAODv11-126X_mcRun3_2022_realistic_postEE_v1-v1/NANOAODSIM",
                "HHHTo6B_c3_1_d4_0": "/HHHTo6B_c3_1_d4_0_TuneCP5_13p6TeV_amcatnlo-pythia8/Run3Summer22EENanoAODv11-126X_mcRun3_2022_realistic_postEE_v1-v1/NANOAODSIM",
                "HHHTo6B_c3_1_d4_2": "/HHHTo6B_c3_1_d4_2_TuneCP5_13p6TeV_amcatnlo-pythia8/Run3Summer22EENanoAODv11-126X_mcRun3_2022_realistic_postEE_v1-v1/NANOAODSIM",
                "HHHTo6B_c3_2_d4_minus1": "/HHHTo6B_c3_2_d4_minus1_TuneCP5_13p6TeV_amcatnlo-pythia8/Run3Summer22EENanoAODv11-126X_mcRun3_2022_realistic_postEE_v1-v1/NANOAODSIM",
                "HHHTo6B_c3_4_d4_9": "/HHHTo6B_c3_4_d4_9_TuneCP5_13p6TeV_amcatnlo-pythia8/Run3Summer22EENanoAODv11-126X_mcRun3_2022_realistic_postEE_v1-v1/NANOAODSIM",
                "HHHTo6B_c3_minus1_d4_0": "/HHHTo6B_c3_minus1_d4_0_TuneCP5_13p6TeV_amcatnlo-pythia8/Run3Summer22EENanoAODv11-126X_mcRun3_2022_realistic_postEE_v1-v1/NANOAODSIM",
                "HHHTo6B_c3_minus1_d4_minus1": "/HHHTo6B_c3_minus1_d4_minus1_TuneCP5_13p6TeV_amcatnlo-pythia8/Run3Summer22EENanoAODv11-126X_mcRun3_2022_realistic_postEE_v1-v1/NANOAODSIM",
                "HHHTo6B_c3_minus1p5_d4_minus0p5": "/HHHTo6B_c3_minus1p5_d4_minus0p5_TuneCP5_13p6TeV_amcatnlo-pythia8/Run3Summer22EENanoAODv11-126X_mcRun3_2022_realistic_postEE_v1-v1/NANOAODSIM",
            },
            "QCD": {
                **{
                    f"QCD_PT-{qbin}": [
                        f"/QCD_PT-{qbin}_TuneCP5_13p6TeV_pythia8/Run3Summer22EENanoAODv11-126X_mcRun3_2022_realistic_postEE_v1_ext1-v1/NANOAODSIM",
                    ]
                    for qbin in qcd_bins
                },
                **{
                    f"QCDB_HT-{qbin}": f"/QCDB-4Jets_HT-{qbin}_TuneCP5_13p6TeV_madgraphMLM-pythia8/Run3Summer22EENanoAODv11-126X_mcRun3_2022_realistic_postEE_v1-v2/NANOAODSIM"
                    for qbin in qcd_ht_bins
                },
                **{
                    f"QCD_HT-{qbin}": f"/QCD-4Jets_HT-{qbin}_TuneCP5_13p6TeV_madgraphMLM-pythia8/Run3Summer22EENanoAODv11-126X_mcRun3_2022_realistic_postEE_v1-v2/NANOAODSIM"
                    for qbin in qcd_ht_bins
                },
                "QCD_PT-15to7000": "/QCD_PT-15to7000_TuneCP5_Flat2018_13p6TeV_pythia8/Run3Summer22EENanoAODv11-EpsilonPU_126X_mcRun3_2022_realistic_postEE_v1-v2/NANOAODSIM",
            },
            "TT": {
                "TTto4Q": "/TTto4Q_TuneCP5_13p6TeV_powheg-pythia8/Run3Summer22EENanoAODv11-126X_mcRun3_2022_realistic_postEE_v1-v1/NANOAODSIM",
                "TTto2L2Nu": "/TTto2L2Nu_TuneCP5_13p6TeV_powheg-pythia8/Run3Summer22EENanoAODv11-126X_mcRun3_2022_realistic_postEE_v1-v1/NANOAODSIM",
                "TTtoLNu2Q": "/TTtoLNu2Q_TuneCP5_13p6TeV_powheg-pythia8/Run3Summer22EENanoAODv11-126X_mcRun3_2022_realistic_postEE_v1-v1/NANOAODSIM",
            },
            # "Single-Top": {
            # "ST_t-channel_antitop_4f_InclusiveDecays_TuneCP5_13TeV-powheg-madspin-pythia8" # submitted
            # "ST_t-channel_top_4f_InclusiveDecays_TuneCP5_13TeV-powheg-madspin-pythia8" # submitted
            # }
            "Diboson": {
                "WW": "/WW_TuneCP5_13p6TeV_pythia8/Run3Summer22EENanoAODv11-126X_mcRun3_2022_realistic_postEE_v1-v1/NANOAODSIM",
                "WWto4Q": "/WWto4Q_TuneCP5_13p6TeV_powheg-pythia8/Run3Summer22EENanoAODv11-126X_mcRun3_2022_realistic_postEE_v1-v2/NANOAODSIM",
                "WZ": "/WZ_TuneCP5_13p6TeV_pythia8/Run3Summer22EENanoAODv11-126X_mcRun3_2022_realistic_postEE_v1-v1/NANOAODSIM",
                "WZto4Q-1Jets-4FS": "/WZto4Q-1Jets-4FS_TuneCP5_13p6TeV_amcatnloFXFX-pythia8/Run3Summer22EENanoAODv11-126X_mcRun3_2022_realistic_postEE_v1-v2/NANOAODSIM",
                # missing ZZto4B
                "ZZ": "/ZZ_TuneCP5_13p6TeV_pythia8/Run3Summer22EENanoAODv11-126X_mcRun3_2022_realistic_postEE_v1-v2/NANOAODSIM",
            },
            "VJets": {
                "Wto2Q-3Jets_HT-200to400": "/Wto2Q-3Jets_HT-200to400_TuneCP5_13p6TeV_madgraphMLM-pythia8/Run3Summer22EENanoAODv11-126X_mcRun3_2022_realistic_postEE_v1-v3/NANOAODSIM",
                "Wto2Q-3Jets_HT-400to600": "/Wto2Q-3Jets_HT-400to600_TuneCP5_13p6TeV_madgraphMLM-pythia8/Run3Summer22EENanoAODv11-126X_mcRun3_2022_realistic_postEE_v1-v2/NANOAODSIM",
                "Wto2Q-3Jets_HT-600to800": "/Wto2Q-3Jets_HT-600to800_TuneCP5_13p6TeV_madgraphMLM-pythia8/Run3Summer22EENanoAODv11-126X_mcRun3_2022_realistic_postEE_v1-v3/NANOAODSIM",
                "Wto2Q-3Jets_HT-800": "/Wto2Q-3Jets_HT-800_TuneCP5_13p6TeV_madgraphMLM-pythia8/Run3Summer22EENanoAODv11-126X_mcRun3_2022_realistic_postEE_v1-v2/NANOAODSIM",
                "Zto2Q-4Jets_HT-200to400": "/Zto2Q-4Jets_HT-200to400_TuneCP5_13p6TeV_madgraphMLM-pythia8/Run3Summer22EENanoAODv11-126X_mcRun3_2022_realistic_postEE_v1-v1/NANOAODSIM",
                "Zto2Q-4Jets_HT-400to600": "/Zto2Q-4Jets_HT-400to600_TuneCP5_13p6TeV_madgraphMLM-pythia8/Run3Summer22EENanoAODv11-126X_mcRun3_2022_realistic_postEE_v1-v1/NANOAODSIM",
                "Zto2Q-4Jets_HT-600to800": "/Zto2Q-4Jets_HT-600to800_TuneCP5_13p6TeV_madgraphMLM-pythia8/Run3Summer22EENanoAODv11-126X_mcRun3_2022_realistic_postEE_v1-v1/NANOAODSIM",
                "Zto2Q-4Jets_HT-800": "/Zto2Q-4Jets_HT-800_TuneCP5_13p6TeV_madgraphMLM-pythia8/Run3Summer22EENanoAODv11-126X_mcRun3_2022_realistic_postEE_v1-v1/NANOAODSIM",
            },
            # Prompt-Reco
            "JetMET": {
                # "Run2022E": "/JetMET/Run2022E-22Sep2023-v1/NANOAOD", # in production
                # "Run2022F": "/JetMET/Run2022F-22Sep2023-v1/NANOAOD", # in production
                # "Run2022G": "/JetMET/Run2022G-22Sep2023-v1/NANOAOD", # in production
                "Run2022F": "/JetMET/Run2022F-PromptNanoAODv11_v1-v2/NANOAOD",
                "Run2022G": "/JetMET/Run2022G-PromptNanoAODv11_v1-v2/NANOAOD",
            },
            "Muon": {
                # "Run2022E": "/Muon/Run2022E-22Sep2023-v1/NANOAOD",
                # "Run2022F": "/Muon/Run2022F-22Sep2023-v1/NANOAOD", # in production
                # "Run2022G": "/Muon/Run2022G-22Sep2023-v1/NANOAOD",
                "Run2022F": "/Muon/Run2022F-PromptNanoAODv11_v1-v2/NANOAOD",
                "Run2022G": "/Muon/Run2022G-PromptNanoAODv11_v1-v2/NANOAOD",
            },
        },
    }


def get_v12():
    return {
        "2022": {
            "Hbb": {
                "GluGluHto2B_PT-200_M-125": "/GluGluHto2B_PT-200_M-125_TuneCP5_13p6TeV_powheg-minlo-pythia8/Run3Summer22NanoAODv12-130X_mcRun3_2022_realistic_v5-v2/NANOAODSIM",
                "VBFHto2B_M-125_dipoleRecoilOn": "/VBFHto2B_M-125_dipoleRecoilOn_TuneCP5_13p6TeV_powheg-pythia8/Run3Summer22NanoAODv12-130X_mcRun3_2022_realistic_v5-v2/NANOAODSIM",
                "WminusH_Hto2B_Wto2Q_M-125": "/WminusH_Hto2B_Wto2Q_M-125_TuneCP5_13p6TeV_powheg-pythia8/Run3Summer22NanoAODv12-130X_mcRun3_2022_realistic_v5-v2/NANOAODSIM",
                "WminusH_Hto2B_WtoLNu_M-125": "/WminusH_Hto2B_WtoLNu_M-125_TuneCP5_13p6TeV_powheg-pythia8/Run3Summer22NanoAODv12-130X_mcRun3_2022_realistic_v5-v2/NANOAODSIM",
                "WplusH_Hto2B_Wto2Q_M-125": "/WplusH_Hto2B_Wto2Q_M-125_TuneCP5_13p6TeV_powheg-pythia8/Run3Summer22NanoAODv12-130X_mcRun3_2022_realistic_v5-v2/NANOAODSIM",
                "WplusH_Hto2B_WtoLNu_M-125": "/WplusH_Hto2B_WtoLNu_M-125_TuneCP5_13p6TeV_powheg-pythia8/Run3Summer22NanoAODv12-130X_mcRun3_2022_realistic_v5-v2/NANOAODSIM",
                "ZH_Hto2B_Zto2L_M-125": "/ZH_Hto2B_Zto2L_M-125_TuneCP5_13p6TeV_powheg-pythia8/Run3Summer22NanoAODv12-130X_mcRun3_2022_realistic_v5-v2/NANOAODSIM",
                "ZH_Hto2B_Zto2Q_M-125": "/ZH_Hto2B_Zto2Q_M-125_TuneCP5_13p6TeV_powheg-pythia8/Run3Summer22NanoAODv12-130X_mcRun3_2022_realistic_v5-v2/NANOAODSIM",
                "ggZH_Hto2B_Zto2L_M-125": "/ggZH_Hto2B_Zto2L_M-125_TuneCP5_13p6TeV_powheg-pythia8/Run3Summer22NanoAODv12-130X_mcRun3_2022_realistic_v5-v2/NANOAODSIM",
                "ggZH_Hto2B_Zto2Nu_M-125": "/ggZH_Hto2B_Zto2Nu_M-125_TuneCP5_13p6TeV_powheg-pythia8/Run3Summer22NanoAODv12-130X_mcRun3_2022_realistic_v5-v2/NANOAODSIM",
                "ggZH_Hto2B_Zto2Q_M-125": "/ggZH_Hto2B_Zto2Q_M-125_TuneCP5_13p6TeV_powheg-pythia8/Run3Summer22NanoAODv12-130X_mcRun3_2022_realistic_v5-v2/NANOAODSIM",
                "ttHto2B_M-125": "/ttHto2B_M-125_TuneCP5_13p6TeV_powheg-pythia8/Run3Summer22NanoAODv12-130X_mcRun3_2022_realistic_v5-v2/NANOAODSIM",
            },
            "HHH6b": {
                "HHHTo6B_c3_0_d4_0": "/HHHTo6B_c3_0_d4_0_TuneCP5_13p6TeV_amcatnlo-pythia8/Run3Summer22NanoAODv12-130X_mcRun3_2022_realistic_v5-v2/NANOAODSIM",
                "HHHTo6B_c3_0_d4_99": "/HHHTo6B_c3_0_d4_99_TuneCP5_13p6TeV_amcatnlo-pythia8/Run3Summer22NanoAODv12-130X_mcRun3_2022_realistic_v5-v2/NANOAODSIM",
                "HHHTo6B_c3_0_d4_minus1": "/HHHTo6B_c3_0_d4_minus1_TuneCP5_13p6TeV_amcatnlo-pythia8/Run3Summer22NanoAODv12-130X_mcRun3_2022_realistic_v5-v2/NANOAODSIM",
                "HHHTo6B_c3_19_d4_19": "/HHHTo6B_c3_19_d4_19_TuneCP5_13p6TeV_amcatnlo-pythia8/Run3Summer22NanoAODv12-130X_mcRun3_2022_realistic_v5-v2/NANOAODSIM",
                "HHHTo6B_c3_1_d4_0": "/HHHTo6B_c3_1_d4_0_TuneCP5_13p6TeV_amcatnlo-pythia8/Run3Summer22NanoAODv12-130X_mcRun3_2022_realistic_v5-v2/NANOAODSIM",
                "HHHTo6B_c3_1_d4_2": "/HHHTo6B_c3_1_d4_2_TuneCP5_13p6TeV_amcatnlo-pythia8/Run3Summer22NanoAODv12-130X_mcRun3_2022_realistic_v5-v2/NANOAODSIM",
                "HHHTo6B_c3_2_d4_minus1": "/HHHTo6B_c3_2_d4_minus1_TuneCP5_13p6TeV_amcatnlo-pythia8/Run3Summer22NanoAODv12-130X_mcRun3_2022_realistic_v5-v2/NANOAODSIM",
                "HHHTo6B_c3_4_d4_9": "/HHHTo6B_c3_4_d4_9_TuneCP5_13p6TeV_amcatnlo-pythia8/Run3Summer22NanoAODv12-130X_mcRun3_2022_realistic_v5-v2/NANOAODSIM",
                "HHHTo6B_c3_minus1_d4_0": "/HHHTo6B_c3_minus1_d4_0_TuneCP5_13p6TeV_amcatnlo-pythia8/Run3Summer22NanoAODv12-130X_mcRun3_2022_realistic_v5-v2/NANOAODSIM",
                "HHHTo6B_c3_minus1_d4_minus1": "/HHHTo6B_c3_minus1_d4_minus1_TuneCP5_13p6TeV_amcatnlo-pythia8/Run3Summer22NanoAODv12-130X_mcRun3_2022_realistic_v5-v2/NANOAODSIM",
                "HHHTo6B_c3_minus1p5_d4_minus0p5": "/HHHTo6B_c3_minus1p5_d4_minus0p5_TuneCP5_13p6TeV_amcatnlo-pythia8/Run3Summer22NanoAODv12-130X_mcRun3_2022_realistic_v5-v2/NANOAODSIM",
            },
            "HH": {
<<<<<<< HEAD
                # 100k events
                "VBFHHto4B_CV-1_C2V-1_C3-1_TuneCP5_13p6TeV_madgraph-pythia8": "/VBFHHto4B_CV-1_C2V-1_C3-1_TuneCP5_13p6TeV_madgraph-pythia8/Run3Summer22NanoAODv12-130X_mcRun3_2022_realistic_v5-v2/NANOAODSIM",
                "VBFHHto4B_CV-1_C2V-1_C3-2_TuneCP5_13p6TeV_madgraph-pythia8": "/VBFHHto4B_CV-1_C2V-1_C3-2_TuneCP5_13p6TeV_madgraph-pythia8/Run3Summer22NanoAODv12-130X_mcRun3_2022_realistic_v5-v2/NANOAODSIM",
                "VBFHHto4B_CV-1_C2V-2_C3-1_TuneCP5_13p6TeV_madgraph-pythia8": "/VBFHHto4B_CV-1_C2V-2_C3-1_TuneCP5_13p6TeV_madgraph-pythia8/Run3Summer22NanoAODv12-130X_mcRun3_2022_realistic_v5-v2/NANOAODSIM",
                # 1M events
=======
>>>>>>> e0078f34
                "VBFHHto4B_CV_1_C2V_0_C3_1_TuneCP5_13p6TeV_madgraph-pythia8": "/VBFHHto4B_CV_1_C2V_0_C3_1_TuneCP5_13p6TeV_madgraph-pythia8/Run3Summer22NanoAODv12-130X_mcRun3_2022_realistic_v5-v2/NANOAODSIM",
                "VBFHHto4B_CV_1_C2V_1_C3_1_TuneCP5_13p6TeV_madgraph-pythia8": "/VBFHHto4B_CV_1_C2V_1_C3_1_TuneCP5_13p6TeV_madgraph-pythia8/Run3Summer22NanoAODv12-130X_mcRun3_2022_realistic_v5-v2/NANOAODSIM",
                "GluGlutoHHto4B_kl-0p00_kt-1p00_c2-0p00_TuneCP5_13p6TeV_TSG": "/GluGlutoHHto4B_kl-0p00_kt-1p00_c2-0p00_TuneCP5_13p6TeV_powheg-pythia8/Run3Summer22NanoAODv12-130X_mcRun3_2022_realistic_v5-v2/NANOAODSIM",
                "GluGlutoHHto4B_kl-0p00_kt-1p00_c2-1p00_TuneCP5_13p6TeV_TSG": "/GluGlutoHHto4B_kl-0p00_kt-1p00_c2-1p00_TuneCP5_13p6TeV_powheg-pythia8/Run3Summer22NanoAODv12-130X_mcRun3_2022_realistic_v5-v2/NANOAODSIM",
                "GluGlutoHHto4B_kl-1p00_kt-1p00_c2-0p00_TuneCP5_13p6TeV_TSG": "/GluGlutoHHto4B_kl-1p00_kt-1p00_c2-0p00_TuneCP5_13p6TeV_powheg-pythia8/Run3Summer22NanoAODv12-130X_mcRun3_2022_realistic_v5-v2/NANOAODSIM",
                "GluGlutoHHto4B_kl-1p00_kt-1p00_c2-0p10_TuneCP5_13p6TeV_TSG": "/GluGlutoHHto4B_kl-1p00_kt-1p00_c2-0p10_TuneCP5_13p6TeV_powheg-pythia8/Run3Summer22NanoAODv12-130X_mcRun3_2022_realistic_v5-v2/NANOAODSIM",
                "GluGlutoHHto4B_kl-1p00_kt-1p00_c2-0p35_TuneCP5_13p6TeV_TSG": "/GluGlutoHHto4B_kl-1p00_kt-1p00_c2-0p35_TuneCP5_13p6TeV_powheg-pythia8/Run3Summer22NanoAODv12-130X_mcRun3_2022_realistic_v5-v2/NANOAODSIM",
                "GluGlutoHHto4B_kl-1p00_kt-1p00_c2-3p00_TuneCP5_13p6TeV_TSG": "/GluGlutoHHto4B_kl-1p00_kt-1p00_c2-3p00_TuneCP5_13p6TeV_powheg-pythia8/Run3Summer22NanoAODv12-130X_mcRun3_2022_realistic_v5-v2/NANOAODSIM",
                "GluGlutoHHto4B_kl-1p00_kt-1p00_c2-m2p00_TuneCP5_13p6TeV_TSG": "/GluGlutoHHto4B_kl-1p00_kt-1p00_c2-m2p00_TuneCP5_13p6TeV_powheg-pythia8/Run3Summer22NanoAODv12-130X_mcRun3_2022_realistic_v5-v2/NANOAODSIM",
                "GluGlutoHHto4B_kl-2p45_kt-1p00_c2-0p00_TuneCP5_13p6TeV_TSG": "/GluGlutoHHto4B_kl-2p45_kt-1p00_c2-0p00_TuneCP5_13p6TeV_powheg-pythia8/Run3Summer22NanoAODv12-130X_mcRun3_2022_realistic_v5-v2/NANOAODSIM",
                "GluGlutoHHto4B_kl-5p00_kt-1p00_c2-0p00_TuneCP5_13p6TeV_TSG": "/GluGlutoHHto4B_kl-5p00_kt-1p00_c2-0p00_TuneCP5_13p6TeV_powheg-pythia8/Run3Summer22NanoAODv12-130X_mcRun3_2022_realistic_v5-v2/NANOAODSIM",
            },
            "QCD": {
                **{
                    f"QCD_PT-{qbin}": [
                        f"/QCD_PT-{qbin}_TuneCP5_13p6TeV_pythia8/Run3Summer22NanoAODv12-130X_mcRun3_2022_realistic_v5-v2/NANOAODSIM",
                        f"/QCD_PT-{qbin}_TuneCP5_13p6TeV_pythia8/Run3Summer22NanoAODv12-130X_mcRun3_2022_realistic_v5_ext1-v2/NANOAODSIM",
                    ]
                    for qbin in qcd_bins
                },
                **{
                    f"QCD_HT-{qbin}": f"/QCD-4Jets_HT-{qbin}_TuneCP5_13p6TeV_madgraphMLM-pythia8/Run3Summer22NanoAODv12-130X_mcRun3_2022_realistic_v5-v2/NANOAODSIM"
                    for qbin in qcd_ht_bins
                },
            },
            "TT": {
                "TTto4Q": [
                    "/TTto4Q_TuneCP5_13p6TeV_powheg-pythia8/Run3Summer22NanoAODv12-130X_mcRun3_2022_realistic_v5-v2/NANOAODSIM",
                    "/TTto4Q_TuneCP5_13p6TeV_powheg-pythia8/Run3Summer22NanoAODv12-130X_mcRun3_2022_realistic_v5_ext1-v2/NANOAODSIM",
                ],
                "TTto2L2Nu": [
                    "/TTto2L2Nu_TuneCP5_13p6TeV_powheg-pythia8/Run3Summer22NanoAODv12-130X_mcRun3_2022_realistic_v5-v2/NANOAODSIM",
                    "/TTto2L2Nu_TuneCP5_13p6TeV_powheg-pythia8/Run3Summer22NanoAODv12-130X_mcRun3_2022_realistic_v5_ext1-v2/NANOAODSIM",
                ],
                "TTtoLNu2Q": [
                    "/TTtoLNu2Q_TuneCP5_13p6TeV_powheg-pythia8/Run3Summer22NanoAODv12-130X_mcRun3_2022_realistic_v5-v2/NANOAODSIM",
                    "/TTtoLNu2Q_TuneCP5_13p6TeV_powheg-pythia8/Run3Summer22NanoAODv12-130X_mcRun3_2022_realistic_v5_ext1-v2/NANOAODSIM",
                ],
            },
            "Diboson": {
                "WW": "/WW_TuneCP5_13p6TeV_pythia8/Run3Summer22NanoAODv12-130X_mcRun3_2022_realistic_v5-v2/NANOAODSIM",
                "WWto4Q": [
                    "/WWto4Q_TuneCP5_13p6TeV_powheg-pythia8/Run3Summer22NanoAODv12-130X_mcRun3_2022_realistic_v5-v2/NANOAODSIM",
                    "/WWto4Q_TuneCP5_13p6TeV_powheg-pythia8/Run3Summer22NanoAODv12-130X_mcRun3_2022_realistic_v5_ext1-v2/NANOAODSIM",
                ],
                "WWto4Q_1Jets-4FS": "/WWto4Q-1Jets-4FS_TuneCP5_13p6TeV_amcatnloFXFX-pythia8/Run3Summer22NanoAODv12-130X_mcRun3_2022_realistic_v5-v2/NANOAODSIM",
                "WZto4Q-1Jets-4FS": "/WZto4Q-1Jets-4FS_TuneCP5_13p6TeV_amcatnloFXFX-pythia8/Run3Summer22NanoAODv12-130X_mcRun3_2022_realistic_v5-v2/NANOAODSIM",
                "WZ": "/WZ_TuneCP5_13p6TeV_pythia8/Run3Summer22NanoAODv12-130X_mcRun3_2022_realistic_v5-v2/NANOAODSIM",
                "ZZ": "/ZZ_TuneCP5_13p6TeV_pythia8/Run3Summer22NanoAODv12-130X_mcRun3_2022_realistic_v5-v2/NANOAODSIM",
                # missing ZZto4
            },
            "VJets": {
                "Wto2Q-3Jets_HT-200to400": "/Wto2Q-3Jets_HT-200to400_TuneCP5_13p6TeV_madgraphMLM-pythia8/Run3Summer22NanoAODv12-130X_mcRun3_2022_realistic_v5-v2/NANOAODSIM",
                "Wto2Q-3Jets_HT-400to600": "/Wto2Q-3Jets_HT-400to600_TuneCP5_13p6TeV_madgraphMLM-pythia8/Run3Summer22NanoAODv12-130X_mcRun3_2022_realistic_v5-v2/NANOAODSIM",
                "Wto2Q-3Jets_HT-600to800": "/Wto2Q-3Jets_HT-600to800_TuneCP5_13p6TeV_madgraphMLM-pythia8/Run3Summer22NanoAODv12-130X_mcRun3_2022_realistic_v5-v2/NANOAODSIM",
                "Wto2Q-3Jets_HT-800": "/Wto2Q-3Jets_HT-800_TuneCP5_13p6TeV_madgraphMLM-pythia8/Run3Summer22NanoAODv12-130X_mcRun3_2022_realistic_v5-v2/NANOAODSIM",
                "Zto2Q-4Jets_HT-200to400": "/Zto2Q-4Jets_HT-200to400_TuneCP5_13p6TeV_madgraphMLM-pythia8/Run3Summer22NanoAODv12-130X_mcRun3_2022_realistic_v5-v2/NANOAODSIM",
                "Zto2Q-4Jets_HT-400to600": "/Zto2Q-4Jets_HT-400to600_TuneCP5_13p6TeV_madgraphMLM-pythia8/Run3Summer22NanoAODv12-130X_mcRun3_2022_realistic_v5-v2/NANOAODSIM",
                "Zto2Q-4Jets_HT-600to800": "/Zto2Q-4Jets_HT-600to800_TuneCP5_13p6TeV_madgraphMLM-pythia8/Run3Summer22NanoAODv12-130X_mcRun3_2022_realistic_v5-v2/NANOAODSIM",
                "Zto2Q-4Jets_HT-800": "/Zto2Q-4Jets_HT-800_TuneCP5_13p6TeV_madgraphMLM-pythia8/Run3Summer22NanoAODv12-130X_mcRun3_2022_realistic_v5-v2/NANOAODSIM",
            },
            "JetMET": {
                "Run2022C_single": "/JetHT/Run2022C-22Sep2023-v1/NANOAOD",
                "Run2022C": "/JetMET/Run2022C-22Sep2023-v1/NANOAOD",
                "Run2022D": "/JetMET/Run2022D-22Sep2023-v1/NANOAOD",
            },
            "Muon": {
                "Run2022C_single": "/SingleMuon/Run2022C-22Sep2023-v1/NANOAOD",
                "Run2022C": "/Muon/Run2022C-22Sep2023-v1/NANOAOD",
                "Run2022D": "/Muon/Run2022D-22Sep2023-v1/NANOAOD",
            },
        },
        "2022EE": {
            "Hbb": {
                "GluGluHto2B_PT-200_M-125": "/GluGluHto2B_PT-200_M-125_TuneCP5_13p6TeV_powheg-minlo-pythia8/Run3Summer22EENanoAODv12-130X_mcRun3_2022_realistic_postEE_v6-v2/NANOAODSIM",
                "VBFHto2B_M-125_dipoleRecoilOn": "/VBFHto2B_M-125_dipoleRecoilOn_TuneCP5_13p6TeV_powheg-pythia8/Run3Summer22EENanoAODv12-130X_mcRun3_2022_realistic_postEE_v6-v2/NANOAODSIM",
                "WminusH_Hto2B_Wto2Q_M-125": "/WminusH_Hto2B_Wto2Q_M-125_TuneCP5_13p6TeV_powheg-pythia8/Run3Summer22EENanoAODv12-130X_mcRun3_2022_realistic_postEE_v6-v2/NANOAODSIM",
                "WminusH_Hto2B_WtoLNu_M-125": [
                    "/WminusH_Hto2B_WtoLNu_M-125_TuneCP5_13p6TeV_powheg-pythia8/Run3Summer22EENanoAODv12-130X_mcRun3_2022_realistic_postEE_v6-v2/NANOAODSIM",
                    "/WminusH_Hto2B_WtoLNu_M-125_TuneCP5_13p6TeV_powheg-pythia8/Run3Summer22EENanoAODv12-130X_mcRun3_2022_realistic_postEE_v6_ext1-v2/NANOAODSIM",
                ],
                "WplusH_Hto2B_Wto2Q_M-125": "/WplusH_Hto2B_Wto2Q_M-125_TuneCP5_13p6TeV_powheg-pythia8/Run3Summer22EENanoAODv12-130X_mcRun3_2022_realistic_postEE_v6-v2/NANOAODSIM",
                "WplusH_Hto2B_WtoLNu_M-125": [
                    "/WplusH_Hto2B_WtoLNu_M-125_TuneCP5_13p6TeV_powheg-pythia8/Run3Summer22EENanoAODv12-130X_mcRun3_2022_realistic_postEE_v6-v2/NANOAODSIM",
                    "/WplusH_Hto2B_WtoLNu_M-125_TuneCP5_13p6TeV_powheg-pythia8/Run3Summer22EENanoAODv12-130X_mcRun3_2022_realistic_postEE_v6_ext1-v2/NANOAODSIM",
                ],
                "ZH_Hto2B_Zto2L_M-125": [
                    "/ZH_Hto2B_Zto2L_M-125_TuneCP5_13p6TeV_powheg-pythia8/Run3Summer22EENanoAODv12-130X_mcRun3_2022_realistic_postEE_v6-v2/NANOAODSIM",
                    "/ZH_Hto2B_Zto2L_M-125_TuneCP5_13p6TeV_powheg-pythia8/Run3Summer22EENanoAODv12-130X_mcRun3_2022_realistic_postEE_v6_ext1-v2/NANOAODSIM",
                ],
                "ZH_Hto2B_Zto2Q_M-125": "/ZH_Hto2B_Zto2Q_M-125_TuneCP5_13p6TeV_powheg-pythia8/Run3Summer22EENanoAODv12-130X_mcRun3_2022_realistic_postEE_v6-v2/NANOAODSIM",
                "ggZH_Hto2B_Zto2L_M-125": "/ggZH_Hto2B_Zto2L_M-125_TuneCP5_13p6TeV_powheg-pythia8/Run3Summer22EENanoAODv12-130X_mcRun3_2022_realistic_postEE_v6-v2/NANOAODSIM",
                "ggZH_Hto2B_Zto2Nu_M-125": "/ggZH_Hto2B_Zto2Nu_M-125_TuneCP5_13p6TeV_powheg-pythia8/Run3Summer22EENanoAODv12-130X_mcRun3_2022_realistic_postEE_v6-v2/NANOAODSIM",
                "ggZH_Hto2B_Zto2Q_M-125": "/ggZH_Hto2B_Zto2Q_M-125_TuneCP5_13p6TeV_powheg-pythia8/Run3Summer22EENanoAODv12-130X_mcRun3_2022_realistic_postEE_v6-v2/NANOAODSIM",
                "ttHto2B_M-125": "/ttHto2B_M-125_TuneCP5_13p6TeV_powheg-pythia8/Run3Summer22EENanoAODv12-130X_mcRun3_2022_realistic_postEE_v6-v2/NANOAODSIM",
            },
            "HHH6b": {
                "HHHTo6B_c3_0_d4_0": "/HHHTo6B_c3_0_d4_0_TuneCP5_13p6TeV_amcatnlo-pythia8/Run3Summer22EENanoAODv12-130X_mcRun3_2022_realistic_postEE_v6-v2/NANOAODSIM",
                "HHHTo6B_c3_0_d4_99": "/HHHTo6B_c3_0_d4_99_TuneCP5_13p6TeV_amcatnlo-pythia8/Run3Summer22EENanoAODv12-130X_mcRun3_2022_realistic_postEE_v6-v2/NANOAODSIM",
                "HHHTo6B_c3_0_d4_minus1": "/HHHTo6B_c3_0_d4_minus1_TuneCP5_13p6TeV_amcatnlo-pythia8/Run3Summer22EENanoAODv12-130X_mcRun3_2022_realistic_postEE_v6-v2/NANOAODSIM",
                "HHHTo6B_c3_19_d4_19": "/HHHTo6B_c3_19_d4_19_TuneCP5_13p6TeV_amcatnlo-pythia8/Run3Summer22EENanoAODv12-130X_mcRun3_2022_realistic_postEE_v6-v2/NANOAODSIM",
                "HHHTo6B_c3_1_d4_0": "/HHHTo6B_c3_1_d4_0_TuneCP5_13p6TeV_amcatnlo-pythia8/Run3Summer22EENanoAODv12-130X_mcRun3_2022_realistic_postEE_v6-v2/NANOAODSIM",
                "HHHTo6B_c3_1_d4_2": "/HHHTo6B_c3_1_d4_2_TuneCP5_13p6TeV_amcatnlo-pythia8/Run3Summer22EENanoAODv12-130X_mcRun3_2022_realistic_postEE_v6-v2/NANOAODSIM",
                "HHHTo6B_c3_2_d4_minus1": "/HHHTo6B_c3_2_d4_minus1_TuneCP5_13p6TeV_amcatnlo-pythia8/Run3Summer22EENanoAODv12-130X_mcRun3_2022_realistic_postEE_v6-v2/NANOAODSIM",
                "HHHTo6B_c3_4_d4_9": "/HHHTo6B_c3_4_d4_9_TuneCP5_13p6TeV_amcatnlo-pythia8/Run3Summer22EENanoAODv12-130X_mcRun3_2022_realistic_postEE_v6-v2/NANOAODSIM",
                "HHHTo6B_c3_minus1_d4_0": "/HHHTo6B_c3_minus1_d4_0_TuneCP5_13p6TeV_amcatnlo-pythia8/Run3Summer22EENanoAODv12-130X_mcRun3_2022_realistic_postEE_v6-v2/NANOAODSIM",
                "HHHTo6B_c3_minus1_d4_minus1": "/HHHTo6B_c3_minus1_d4_minus1_TuneCP5_13p6TeV_amcatnlo-pythia8/Run3Summer22EENanoAODv12-130X_mcRun3_2022_realistic_postEE_v6-v2/NANOAODSIM",
                "HHHTo6B_c3_minus1p5_d4_minus0p5": "/HHHTo6B_c3_minus1p5_d4_minus0p5_TuneCP5_13p6TeV_amcatnlo-pythia8/Run3Summer22EENanoAODv12-130X_mcRun3_2022_realistic_postEE_v6-v2/NANOAODSIM",
            },
            "HH": {
                "GluGlutoHHto4B_kl-0p00_kt-1p00_c2-0p00_TuneCP5_13p6TeV_TSG_Pu60": "/GluGlutoHHto4B_kl-0p00_kt-1p00_c2-0p00_TuneCP5_13p6TeV_powheg-pythia8/Run3Summer22EENanoAODv12-Poisson60KeepRAW_130X_mcRun3_2022_realistic_postEE_v6-v2/NANOAODSIM",
                "GluGlutoHHto4B_kl-0p00_kt-1p00_c2-1p00_TuneCP5_13p6TeV_TSG_Pu60": "/GluGlutoHHto4B_kl-0p00_kt-1p00_c2-1p00_TuneCP5_13p6TeV_powheg-pythia8/Run3Summer22EENanoAODv12-Poisson60KeepRAW_130X_mcRun3_2022_realistic_postEE_v6-v2/NANOAODSIM",
                "GluGlutoHHto4B_kl-1p00_kt-1p00_c2-0p00_TuneCP5_13p6TeV_TSG_Pu60": "/GluGlutoHHto4B_kl-1p00_kt-1p00_c2-0p00_TuneCP5_13p6TeV_powheg-pythia8/Run3Summer22EENanoAODv12-Poisson60KeepRAW_130X_mcRun3_2022_realistic_postEE_v6-v2/NANOAODSIM",
                "GluGlutoHHto4B_kl-1p00_kt-1p00_c2-0p10_TuneCP5_13p6TeV_TSG_Pu60": "/GluGlutoHHto4B_kl-1p00_kt-1p00_c2-0p10_TuneCP5_13p6TeV_powheg-pythia8/Run3Summer22EENanoAODv12-Poisson60KeepRAW_130X_mcRun3_2022_realistic_postEE_v6-v2/NANOAODSIM",
                "GluGlutoHHto4B_kl-1p00_kt-1p00_c2-0p35_TuneCP5_13p6TeV_TSG_Pu60": "/GluGlutoHHto4B_kl-1p00_kt-1p00_c2-0p35_TuneCP5_13p6TeV_powheg-pythia8/Run3Summer22EENanoAODv12-Poisson60KeepRAW_130X_mcRun3_2022_realistic_postEE_v6-v2/NANOAODSIM",
                "GluGlutoHHto4B_kl-1p00_kt-1p00_c2-3p00_TuneCP5_13p6TeV_TSG_Pu60": "/GluGlutoHHto4B_kl-1p00_kt-1p00_c2-3p00_TuneCP5_13p6TeV_powheg-pythia8/Run3Summer22EENanoAODv12-Poisson60KeepRAW_130X_mcRun3_2022_realistic_postEE_v6-v2/NANOAODSIM",
                "GluGlutoHHto4B_kl-1p00_kt-1p00_c2-m2p00_TuneCP5_13p6TeV_TSG_Pu60": "/GluGlutoHHto4B_kl-1p00_kt-1p00_c2-m2p00_TuneCP5_13p6TeV_powheg-pythia8/Run3Summer22EENanoAODv12-Poisson60KeepRAW_130X_mcRun3_2022_realistic_postEE_v6-v2/NANOAODSIM",
                "GluGlutoHHto4B_kl-2p45_kt-1p00_c2-0p00_TuneCP5_13p6TeV_TSG_Pu60": "/GluGlutoHHto4B_kl-2p45_kt-1p00_c2-0p00_TuneCP5_13p6TeV_powheg-pythia8/Run3Summer22EENanoAODv12-Poisson60KeepRAW_130X_mcRun3_2022_realistic_postEE_v6-v2/NANOAODSIM",
                "GluGlutoHHto4B_kl-5p00_kt-1p00_c2-0p00_TuneCP5_13p6TeV_TSG_Pu60": "/GluGlutoHHto4B_kl-5p00_kt-1p00_c2-0p00_TuneCP5_13p6TeV_powheg-pythia8/Run3Summer22EENanoAODv12-Poisson60KeepRAW_130X_mcRun3_2022_realistic_postEE_v6-v2/NANOAODSIM",
            },
            "QCD": {
                **{
                    f"QCD_PT-{qbin}": [
                        f"/QCD_PT-{qbin}_TuneCP5_13p6TeV_pythia8/Run3Summer22EENanoAODv12-130X_mcRun3_2022_realistic_postEE_v6-v2/NANOAODSIM",
                        f"/QCD_PT-{qbin}_TuneCP5_13p6TeV_pythia8/Run3Summer22EENanoAODv12-130X_mcRun3_2022_realistic_postEE_v6_ext1-v2/NANOAODSIM",
                    ]
                    for qbin in qcd_bins
                },
                **{
                    f"QCD_HT-{qbin}": f"/QCD-4Jets_HT-{qbin}_TuneCP5_13p6TeV_madgraphMLM-pythia8/Run3Summer22EENanoAODv12-130X_mcRun3_2022_realistic_postEE_v6-v2/NANOAODSIM"
                    for qbin in qcd_ht_bins
                },
            },
            "TT": {
                "TTto4Q": [
                    "/TTto4Q_TuneCP5_13p6TeV_powheg-pythia8/Run3Summer22EENanoAODv12-130X_mcRun3_2022_realistic_postEE_v6-v2/NANOAODSIM",
                    "/TTto4Q_TuneCP5_13p6TeV_powheg-pythia8/Run3Summer22EENanoAODv12-130X_mcRun3_2022_realistic_postEE_v6_ext1-v2/NANOAODSIM",
                ],
                "TTto2L2Nu": [
                    "/TTto2L2Nu_TuneCP5_13p6TeV_powheg-pythia8/Run3Summer22EENanoAODv12-130X_mcRun3_2022_realistic_postEE_v6-v2/NANOAODSIM",
                    "/TTto2L2Nu_TuneCP5_13p6TeV_powheg-pythia8/Run3Summer22EENanoAODv12-130X_mcRun3_2022_realistic_postEE_v6_ext1-v2/NANOAODSIM",
                ],
                "TTtoLNu2Q": [
                    "/TTtoLNu2Q_TuneCP5_13p6TeV_powheg-pythia8/Run3Summer22EENanoAODv12-130X_mcRun3_2022_realistic_postEE_v6-v2/NANOAODSIM",
                    "/TTtoLNu2Q_TuneCP5_13p6TeV_powheg-pythia8/Run3Summer22EENanoAODv12-130X_mcRun3_2022_realistic_postEE_v6_ext1-v2/NANOAODSIM",
                ],
            },
            "Diboson": {
                "WW": "/WW_TuneCP5_13p6TeV_pythia8/Run3Summer22EENanoAODv12-130X_mcRun3_2022_realistic_postEE_v6-v2/NANOAODSIM",
                "WWto4Q": [
                    "/WWto4Q_TuneCP5_13p6TeV_powheg-pythia8/Run3Summer22EENanoAODv12-130X_mcRun3_2022_realistic_postEE_v6-v2/NANOAODSIM",
                    "/WWto4Q_TuneCP5_13p6TeV_powheg-pythia8/Run3Summer22EENanoAODv12-130X_mcRun3_2022_realistic_postEE_v6_ext1-v2/NANOAODSIM",
                ],
                "WWto4Q_1Jets-4FS": "/WWto4Q-1Jets-4FS_TuneCP5_13p6TeV_amcatnloFXFX-pythia8/Run3Summer22EENanoAODv12-130X_mcRun3_2022_realistic_postEE_v6-v2/NANOAODSIM",
                "WZto4Q-1Jets-4FS": "/WZto4Q-1Jets-4FS_TuneCP5_13p6TeV_amcatnloFXFX-pythia8/Run3Summer22EENanoAODv12-130X_mcRun3_2022_realistic_postEE_v6-v2/NANOAODSIM",
                "WZ": "/WZ_TuneCP5_13p6TeV_pythia8/Run3Summer22EENanoAODv12-130X_mcRun3_2022_realistic_postEE_v6-v2/NANOAODSIM",
                "ZZ": "/ZZ_TuneCP5_13p6TeV_pythia8/Run3Summer22EENanoAODv12-130X_mcRun3_2022_realistic_postEE_v6-v2/NANOAODSIM",
            },
            "VJets": {
                # NLO
                "Wto2Q-2Jets_PTQQ-100to200_1J": "/Wto2Q-2Jets_PTQQ-100to200_1J_TuneCP5_13p6TeV_amcatnloFXFX-pythia8/Run3Summer22EENanoAODv12-130X_mcRun3_2022_realistic_postEE_v6-v1/NANOAODSIM",
                "Wto2Q-2Jets_PTQQ-200to400_1J": "/Wto2Q-2Jets_PTQQ-200to400_1J_TuneCP5_13p6TeV_amcatnloFXFX-pythia8/Run3Summer22EENanoAODv12-130X_mcRun3_2022_realistic_postEE_v6-v1/NANOAODSIM",
                "Wto2Q-2Jets_PTQQ-600_2J": "/Wto2Q-2Jets_PTQQ-600_2J_TuneCP5_13p6TeV_amcatnloFXFX-pythia8/Run3Summer22EENanoAODv12-130X_mcRun3_2022_realistic_postEE_v6-v1/NANOAODSIM",
                # LO
                "Wto2Q-3Jets_HT-200to400": "/Wto2Q-3Jets_HT-200to400_TuneCP5_13p6TeV_madgraphMLM-pythia8/Run3Summer22EENanoAODv12-130X_mcRun3_2022_realistic_postEE_v6-v2/NANOAODSIM",
                "Wto2Q-3Jets_HT-400to600": "/Wto2Q-3Jets_HT-400to600_TuneCP5_13p6TeV_madgraphMLM-pythia8/Run3Summer22EENanoAODv12-130X_mcRun3_2022_realistic_postEE_v6-v2/NANOAODSIM",
                "Wto2Q-3Jets_HT-600to800": "/Wto2Q-3Jets_HT-600to800_TuneCP5_13p6TeV_madgraphMLM-pythia8/Run3Summer22EENanoAODv12-130X_mcRun3_2022_realistic_postEE_v6-v2/NANOAODSIM",
                "Wto2Q-3Jets_HT-800": "/Wto2Q-3Jets_HT-800_TuneCP5_13p6TeV_madgraphMLM-pythia8/Run3Summer22EENanoAODv12-130X_mcRun3_2022_realistic_postEE_v6-v2/NANOAODSIM",
                # NLO
                "Zto2Q-2Jets_PTQQ-100to200_1J": "/Zto2Q-2Jets_PTQQ-100to200_1J_TuneCP5_13p6TeV_amcatnloFXFX-pythia8/Run3Summer22EENanoAODv12-130X_mcRun3_2022_realistic_postEE_v6-v1/NANOAODSIM",
                "Zto2Q-2Jets_PTQQ-200to400_2J": "/Zto2Q-2Jets_PTQQ-200to400_2J_TuneCP5_13p6TeV_amcatnloFXFX-pythia8/Run3Summer22EENanoAODv12-130X_mcRun3_2022_realistic_postEE_v6-v1/NANOAODSIM",
                "Zto2Q-2Jets_PTQQ-400to600_2J": "/Zto2Q-2Jets_PTQQ-400to600_2J_TuneCP5_13p6TeV_amcatnloFXFX-pythia8/Run3Summer22EENanoAODv12-130X_mcRun3_2022_realistic_postEE_v6-v1/NANOAODSIM",
                # LO
                "Zto2Q-4Jets_HT-200to400": "/Zto2Q-4Jets_HT-200to400_TuneCP5_13p6TeV_madgraphMLM-pythia8/Run3Summer22EENanoAODv12-130X_mcRun3_2022_realistic_postEE_v6-v2/NANOAODSIM",
                "Zto2Q-4Jets_HT-400to600": "/Zto2Q-4Jets_HT-400to600_TuneCP5_13p6TeV_madgraphMLM-pythia8/Run3Summer22EENanoAODv12-130X_mcRun3_2022_realistic_postEE_v6-v2/NANOAODSIM",
                "Zto2Q-4Jets_HT-600to800": "/Zto2Q-4Jets_HT-600to800_TuneCP5_13p6TeV_madgraphMLM-pythia8/Run3Summer22EENanoAODv12-130X_mcRun3_2022_realistic_postEE_v6-v2/NANOAODSIM",
                "Zto2Q-4Jets_HT-800": "/Zto2Q-4Jets_HT-800_TuneCP5_13p6TeV_madgraphMLM-pythia8/Run3Summer22EENanoAODv12-130X_mcRun3_2022_realistic_postEE_v6-v2/NANOAODSIM",
            },
            "JetMET": {
                "Run2022E": "/JetMET/Run2022E-22Sep2023-v1/NANOAOD",
                # "Run2022F": "/JetMET/Run2022F-22Sep2023-v1/NANOAOD", # in production
                # "Run2022G": "/JetMET/Run2022G-22Sep2023-v1/NANOAOD", # in production
                "Run2022F": "/JetMET/Run2022F-PromptNanoAODv11_v1-v2/NANOAOD",
                "Run2022G": "/JetMET/Run2022G-PromptNanoAODv11_v1-v2/NANOAOD",
            },
            "Muon": {
                "Run2022E": "/Muon/Run2022E-22Sep2023-v1/NANOAOD",
                # "Run2022F": "/Muon/Run2022F-22Sep2023-v1/NANOAOD", # in production
                # "Run2022G": "/Muon/Run2022G-22Sep2023-v1/NANOAOD",
                "Run2022F": "/Muon/Run2022F-PromptNanoAODv11_v1-v2/NANOAOD",
                "Run2022G": "/Muon/Run2022G-PromptNanoAODv11_v1-v2/NANOAOD",
            },
        },
        "2023": {
            "JetMET": {
                "Run2023C-v1_0": "/JetMET0/Run2023C-22Sep2023_v1-v1/NANOAOD",
                "Run2023C-v2_0": "/JetMET0/Run2023C-22Sep2023_v2-v1/NANOAOD",
                "Run2023C-v3_0": "/JetMET0/Run2023C-22Sep2023_v3-v1/NANOAOD",
                "Run2023C-v4_0": "/JetMET0/Run2023C-22Sep2023_v4-v1/NANOAOD",
                "Run2023D-v1_0": "/JetMET0/Run2023D-22Sep2023_v1-v1/NANOAOD",
                "Run2023D-v2_0": "/JetMET0/Run2023D-22Sep2023_v2-v1/NANOAOD",
                "Run2023C-v1_1": "/JetMET1/Run2023C-22Sep2023_v1-v1/NANOAOD",
                "Run2023C-v2_1": "/JetMET1/Run2023C-22Sep2023_v2-v1/NANOAOD",
                "Run2023C-v3_1": "/JetMET1/Run2023C-22Sep2023_v3-v1/NANOAOD",
                "Run2023C-v4_1": "/JetMET1/Run2023C-22Sep2023_v4-v1/NANOAOD",
                "Run2023D-v1_1": "/JetMET1/Run2023D-22Sep2023_v1-v1/NANOAOD",
                "Run2023D-v2_1": "/JetMET1/Run2023D-22Sep2023_v2-v1/NANOAOD",
            },
            # should use Muon0+Muon1
            # https://cmsweb.cern.ch/das/request?view=list&limit=50&instance=prod%2Fglobal&input=dataset+status%3D*+dataset%3D%2FMuon*%2F*2023C*-22Sep2023_v*-*%2FNANOAOD
            # 22Sep2023 refers to 2022 Re-Mini+Re-Nano, that were built on top of particle rereco tag 27Jul2023 (for ERAs CDE) and on top of promptReco (for ERAs FG)
            "Muon": {
                "Run2023C-v1_0": "/Muon0/Run2023C-22Sep2023_v1-v1/NANOAOD",
                "Run2023C-v2_0": "/Muon0/Run2023C-22Sep2023_v2-v1/NANOAOD",
                "Run2023C-v3_0": "/Muon0/Run2023C-22Sep2023_v3-v1/NANOAOD",
                "Run2023C-v4_0": "/Muon0/Run2023C-22Sep2023_v4-v1/NANOAOD",
                "Run2023D-v1_0": "/Muon0/Run2023D-22Sep2023_v1-v1/NANOAOD",
                "Run2023D-v2_0": "/Muon0/Run2023D-22Sep2023_v2-v1/NANOAOD",
                "Run2023C-v1_1": "/Muon1/Run2023C-22Sep2023_v1-v1/NANOAOD",
                "Run2023C-v2_1": "/Muon1/Run2023C-22Sep2023_v2-v1/NANOAOD",
                "Run2023C-v3_1": "/Muon1/Run2023C-22Sep2023_v3-v1/NANOAOD",
                "Run2023C-v4_1": "/Muon1/Run2023C-22Sep2023_v4-v1/NANOAOD",
                "Run2023D-v1_1": "/Muon1/Run2023D-22Sep2023_v1-v1/NANOAOD",
                "Run2023D-v2_1": "/Muon1/Run2023D-22Sep2023_v2-v1/NANOAOD",
            },
            "MuonEG": {
                "Run2023C-v1_0": "/MuonEG/Run2023C-22Sep2023_v1-v1/NANOAOD",
                "Run2023C-v2_0": "/MuonEG/Run2023C-22Sep2023_v2-v1/NANOAOD",
                "Run2023C-v3_0": "/MuonEG/Run2023C-22Sep2023_v3-v1/NANOAOD",
                "Run2023C-v4_0": "/MuonEG/Run2023C-22Sep2023_v4-v1/NANOAOD",
                "Run2023D-v1_0": "/MuonEG/Run2023D-22Sep2023_v1-v1/NANOAOD",
                "Run2023D-v2_0": "/MuonEG/Run2023D-22Sep2023_v2-v1/NANOAOD",
            },
            "ParkingHH": {
                # missing v1 and v2 for RunC
                "Run2023C-v3": "/ParkingHH/Run2023C-PromptNanoAODv12_v3-v1/NANOAOD",
                "Run2023C-v4": "/ParkingHH/Run2023C-PromptNanoAODv12_v4-v1/NANOAOD",
                "Run2023D-v1": "/ParkingHH/Run2023D-PromptReco-v1/NANOAOD",
                "Run2023D-v2": "/ParkingHH/Run2023D-PromptReco-v2/NANOAOD",
            },
        },
    }


path_mkolosov = "/store/user/mkolosov/CRAB3_TransferData/PrivateNanoAOD/"
path_dihiggsboost = "/store/user/lpcdihiggsboost/nanov12/"
path_dihiggsboost_trigobj = "/store/user/lpcdihiggsboost/nanov11_trigobj/"


def get_v11_private():
    return {
        "2022": {
            "JetMET": {
                # path_to_dataset/folder/name_of_dataset
                "Run2022B_single": f"{path_mkolosov}/JetHT/JetHT_Run2022B_PromptReco_v1_11June2023",
                "Run2022C_single": f"{path_mkolosov}/JetHT/JetHT_Run2022C_PromptReco_v1_11June2023",
                "Run2022C": f"{path_mkolosov}/JetMET/JetMET_Run2022C_PromptReco_v1_11June2023",
                "Run2022D_v1": f"{path_mkolosov}/JetMET/JetMET_Run2022D_PromptReco_v1",
                "Run2022D_v2": f"{path_mkolosov}/JetMET/JetMET_Run2022D_PromptReco_v2",
                "Run2022D_v3": f"{path_mkolosov}/JetMET/JetMET_Run2022D_PromptReco_v3",
                # "Run2022C_single": f"{path_dihiggsboost_trigobj}/cmantill/2022/JetMET/JetHT/Run2022C_single",
                # "Run2022C": f"{path_dihiggsboost_trigobj}/cmantill/2022/JetMET/JetMET/Run2022C",
                # "Run2022D_v1": f"{path_dihiggsboost_trigobj}/cmantill/2022/JetMET/JetMET/Run2022D_v1",
                # "Run2022D_v2": f"{path_dihiggsboost_trigobj}/cmantill/2022/JetMET/JetMET/Run2022D_v2",
                # "Run2022D_v3": f"{path_dihiggsboost_trigobj}/cmantill/2022/JetMET/JetMET/Run2022D_v3",
            },
            "MuonEG": {
                "Run2022B": f"{path_mkolosov}/MuonEG/MuonEG_Run2022B_PromptReco_v1_11June2023",
                "Run2022C": f"{path_mkolosov}/MuonEG/MuonEG_Run2022C_PromptReco_v1_11June2023",
                "Run2022D_v1": f"{path_mkolosov}/MuonEG/MuonEG_Run2022D_PromptReco_v1",
                "Run2022D_v2": f"{path_mkolosov}/MuonEG/MuonEG_Run2022D_PromptReco_v2",
                "Run2022D_v3": f"{path_mkolosov}/MuonEG/MuonEG_Run2022D_PromptReco_v3",
            },
            "Muon": {
                # "Run2022B_single": f"{path_mkolosov}/SingleMuon/SingleMuon_Run2022B_PromptReco_v1_11June2023",
                # "Run2022C_single": f"{path_mkolosov}/SingleMuon/SingleMuon_Run2022C_PromptReco_v1_11June2023",
                # "Run2022C": f"{path_mkolosov}/Muon/Muon_Run2022C_PromptReco_v1_11June2023",
                # "Run2022D_v1": f"{path_mkolosov}/Muon/Muon_Run2022D_PromptReco_v1_11June2023",
                # "Run2022D_v2": f"{path_mkolosov}/Muon/Muon_Run2022D_PromptResco_v2_11June2023",
                "Run2022C_single": f"{path_dihiggsboost_trigobj}/cmantill/2022/Muon/SingleMuon/Muon_Run2022C_single/",
                "Run2022C": f"{path_dihiggsboost_trigobj}/cmantill/2022/Muon/Muon/Muon_Run2022C/",
                "Run2022D_v1": f"{path_dihiggsboost_trigobj}/cmantill/2022/Muon/Muon/Muon_Run2022D_v1/",
                "Run2022D_v2": f"{path_dihiggsboost_trigobj}/cmantill/2022/Muon/Muon/Muon_Run2022D_v2/",
                "Run2022D_v3": f"{path_dihiggsboost_trigobj}/cmantill/2022/Muon/Muon/Muon_Run2022D_v3/",
            },
            "HH": {
                "GluGlutoHHto4B_kl-1p00_kt-1p00_c2-0p00_TuneCP5_13p6TeV_TSG": f"{path_dihiggsboost_trigobj}/cmantill/2022/HH/GluGlutoHHto4B_kl-1p00_kt-1p00_c2-0p00_TuneCP5_13p6TeV_powheg-pythia8",
                "GluGlutoHHto4B_kl-5p00_kt-1p00_c2-0p00_TuneCP5_13p6TeV_TSG": f"{path_dihiggsboost_trigobj}/cmantill/2022/HH/GluGlutoHHto4B_kl-5p00_kt-1p00_c2-0p00_TuneCP5_13p6TeV_powheg-pythia8",
                # "GluGlutoHHto4B_kl-1p00_kt-1p00_c2-0p00_TuneCP5_13p6TeV_TSG": f"{path_dihiggsboost}/cmantill/2022/HH/GluGlutoHHto4B_kl-1p00_kt-1p00_c2-0p00_TuneCP5_13p6TeV_powheg-pythia8",
            },
            "Diboson": {
                "WW": f"{path_dihiggsboost}/cmantill/2022/Diboson/WW_TuneCP5_13p6TeV_pythia8",
                "WZ": f"{path_dihiggsboost}/cmantill/2022/Diboson/WZ_TuneCP5_13p6TeV_pythia8",
                "ZZ": f"{path_dihiggsboost}/cmantill/2022/Diboson/ZZ_TuneCP5_13p6TeV_pythia8",
            },
            "Hbb": {
                "GluGluHto2B_PT-200_M-125": f"{path_dihiggsboost}/cmantill/2022/Higgs/GluGluHto2B_PT-200_M-125_TuneCP5_13p6TeV_powheg-minlo-pythia8",
                "VBFHto2B_M-125_dipoleRecoilOn": f"{path_dihiggsboost}/cmantill/2022/Higgs/VBFHto2B_M-125_dipoleRecoilOn_TuneCP5_13p6TeV_powheg-pythia8",
                "WminusH_Hto2B_Wto2Q_M-125": f"{path_dihiggsboost}/cmantill/2022/Higgs/WminusH_Hto2B_Wto2Q_M-125_TuneCP5_13p6TeV_powheg-pythia8",
                "WminusH_Hto2B_WtoLNu_M-125": f"{path_dihiggsboost}/cmantill/2022/Higgs/WminusH_Hto2B_WtoLNu_M-125_TuneCP5_13p6TeV_powheg-pythia8",
                "WplusH_Hto2B_Wto2Q_M-125": f"{path_dihiggsboost}/cmantill/2022/Higgs/WplusH_Hto2B_Wto2Q_M-125_TuneCP5_13p6TeV_powheg-pythia8",
                "WplusH_Hto2B_WtoLNu_M-125": f"{path_dihiggsboost}/cmantill/2022/Higgs/WplusH_Hto2B_WtoLNu_M-125_TuneCP5_13p6TeV_powheg-pythia8",
                "ZH_Hto2B_Zto2L_M-125": f"{path_dihiggsboost}/cmantill/2022/Higgs/ZH_Hto2B_Zto2L_M-125_TuneCP5_13p6TeV_powheg-pythia8",
                "ZH_Hto2B_Zto2Q_M-125": f"{path_dihiggsboost}/cmantill/2022/Higgs/ZH_Hto2B_Zto2Q_M-125_TuneCP5_13p6TeV_powheg-pythia8",
                "ggZH_Hto2B_Zto2L_M-125": f"{path_dihiggsboost}/cmantill/2022/Higgs/ggZH_Hto2B_Zto2L_M-125_TuneCP5_13p6TeV_powheg-pythia8",
                "ggZH_Hto2B_Zto2Nu_M-125": f"{path_dihiggsboost}/cmantill/2022/Higgs/ggZH_Hto2B_Zto2Nu_M-125_TuneCP5_13p6TeV_powheg-pythia8",
                "ggZH_Hto2B_Zto2Q_M-125": f"{path_dihiggsboost}/cmantill/2022/Higgs/ggZH_Hto2B_Zto2Q_M-125_TuneCP5_13p6TeV_powheg-pythia8",
                "ttHto2B_M-125": f"{path_dihiggsboost}/cmantill/2022/Higgs/ttHto2B_M-125_TuneCP5_13p6TeV_powheg-pythia8",
            },
            "TT": {
                "TTto4Q": f"{path_dihiggsboost}/cmantill/2022/TTbar/TTto4Q_TuneCP5_13p6TeV_powheg-pythia8",
                "TTto2L2Nu": f"{path_dihiggsboost}/cmantill/2022/TTbar/TTto2L2Nu_TuneCP5_13p6TeV_powheg-pythia8",
                "TTtoLNu2Q": f"{path_dihiggsboost}/cmantill/2022/TTbar/TTtoLNu2Q_TuneCP5_13p6TeV_powheg-pythia8",
            },
            "VJets": {
                "Wto2Q-3Jets_HT-200to400": f"{path_dihiggsboost}/cmantill/2022/VJets/Wto2Q-3Jets_HT-200to400_TuneCP5_13p6TeV_madgraphMLM-pythia8",
                "Wto2Q-3Jets_HT-400to600": f"{path_dihiggsboost}/cmantill/2022/VJets/Wto2Q-3Jets_HT-400to600_TuneCP5_13p6TeV_madgraphMLM-pythia8",
                "Wto2Q-3Jets_HT-600to800": f"{path_dihiggsboost}/cmantill/2022/VJets/Wto2Q-3Jets_HT-600to800_TuneCP5_13p6TeV_madgraphMLM-pythia8",
                "Wto2Q-3Jets_HT-800": f"{path_dihiggsboost}/cmantill/2022/VJets/Wto2Q-3Jets_HT-800_TuneCP5_13p6TeV_madgraphMLM-pythia8",
                "Zto2Q-4Jets_HT-200to400": f"{path_dihiggsboost}/cmantill/2022/VJets/Zto2Q-4Jets_HT-200to400_TuneCP5_13p6TeV_madgraphMLM-pythia8",
                "Zto2Q-4Jets_HT-400to600": f"{path_dihiggsboost}/cmantill/2022/VJets/Zto2Q-4Jets_HT-400to600_TuneCP5_13p6TeV_madgraphMLM-pythia8",
                "Zto2Q-4Jets_HT-600to800": f"{path_dihiggsboost}/cmantill/2022/VJets/Zto2Q-4Jets_HT-600to800_TuneCP5_13p6TeV_madgraphMLM-pythia8",
                "Zto2Q-4Jets_HT-800": f"{path_dihiggsboost}/cmantill/2022/VJets/Zto2Q-4Jets_HT-800_TuneCP5_13p6TeV_madgraphMLM-pythia8",
            },
            "QCD": {
                **{
                    f"QCD_PT-{qbin}": f"{path_dihiggsboost}/cmantill/2022/QCD/QCD_PT-{qbin}_TuneCP5_13p6TeV_pythia8"
                    for qbin in qcd_bins
                },
                **{
                    f"QCDB_HT-{qbin}": f"{path_dihiggsboost}/cmantill/2022/QCD/QCDB-4Jets_HT-{qbin}_TuneCP5_13p6TeV_madgraphMLM-pythia8"
                    for qbin in qcd_ht_bins
                },
            },
        },
        "2022EE": {
            "JetMET": {
                # "Run2022E": f"{path_mkolosov}/JetMET/JetMET_Run2022E_PromptReco_v1",
                # "Run2022F": f"{path_mkolosov}/JetMET/JetMET_Run2022F_PromptReco_v1",
                # "Run2022G": f"{path_mkolosov}/JetMET/JetMET_Run2022G_PromptReco_v1",
                "Run2022E": f"{path_dihiggsboost_trigobj}/cmantill/2022EE/JetMET/JetMET/JetMET_Run2022E",
                "Run2022F": f"{path_dihiggsboost_trigobj}/cmantill/2022EE/JetMET/JetMET/JetMET_Run2022F",
                "Run2022G": f"{path_dihiggsboost_trigobj}/cmantill/2022EE/JetMET/JetMET/JetMET_Run2022G",
            },
            "MuonEG": {
                "Run2022E": f"{path_mkolosov}/MuonEG/MuonEG_Run2022E_PromptReco_v1",
                "Run2022F": f"{path_mkolosov}/MuonEG/MuonEG_Run2022F_PromptReco_v1",
                "Run2022G": f"{path_mkolosov}/MuonEG/MuonEG_Run2022G_PromptReco_v1",
            },
            "Muon": {
                # "Run2022E": f"{path_mkolosov}/Muon/Muon_Run2022E_PromptReco_v1_11June2023",
                # "Run2022F": f"{path_mkolosov}/Muon/Muon_Run2022F_PromptReco_v1_11June2023",
                # "Run2022G": f"{path_mkolosov}/Muon/Muon_Run2022G_PromptReco_v1_11June2023",
                "Run2022E": f"{path_dihiggsboost_trigobj}/cmantill/2022EE/Muon/Muon/Muon_Run2022E",
                "Run2022F": f"{path_dihiggsboost_trigobj}/cmantill/2022EE/Muon/Muon/Muon_Run2022F",
                "Run2022G": f"{path_dihiggsboost_trigobj}/cmantill/2022EE/Muon/Muon/Muon_Run2022G",
            },
            "HH": {
                "GluGlutoHHto4B_kl-1p00_kt-1p00_c2-0p00_TuneCP5_13p6TeV_TSG": f"{path_dihiggsboost}/cmantill/2022EE/HH/GluGlutoHHto4B_kl-1p00_kt-1p00_c2-0p00_TuneCP5_13p6TeV_powheg-pythia8",
            },
            "Diboson": {
                "WW": f"{path_dihiggsboost}/cmantill/2022EE/Diboson/WW_TuneCP5_13p6TeV_pythia8",
                "WZ": f"{path_dihiggsboost}/cmantill/2022EE/Diboson/WZ_TuneCP5_13p6TeV_pythia8",
                "ZZ": f"{path_dihiggsboost}/cmantill/2022EE/Diboson/ZZ_TuneCP5_13p6TeV_pythia8",
            },
            "Hbb": {
                "GluGluHto2B_PT-200_M-125": f"{path_dihiggsboost}/cmantill/2022EE/Higgs/GluGluHto2B_PT-200_M-125_TuneCP5_13p6TeV_powheg-minlo-pythia8",
                "VBFHto2B_M-125_dipoleRecoilOn": f"{path_dihiggsboost}/cmantill/2022EE/Higgs/VBFHto2B_M-125_dipoleRecoilOn_TuneCP5_13p6TeV_powheg-pythia8",
                "WminusH_Hto2B_Wto2Q_M-125": f"{path_dihiggsboost}/cmantill/2022EE/Higgs/WminusH_Hto2B_Wto2Q_M-125_TuneCP5_13p6TeV_powheg-pythia8",
                "WminusH_Hto2B_WtoLNu_M-125": f"{path_dihiggsboost}/cmantill/2022EE/Higgs/WminusH_Hto2B_WtoLNu_M-125_TuneCP5_13p6TeV_powheg-pythia8",
                "WplusH_Hto2B_Wto2Q_M-125": f"{path_dihiggsboost}/cmantill/2022EE/Higgs/WplusH_Hto2B_Wto2Q_M-125_TuneCP5_13p6TeV_powheg-pythia8",
                "WplusH_Hto2B_WtoLNu_M-125": f"{path_dihiggsboost}/cmantill/2022EE/Higgs/WplusH_Hto2B_WtoLNu_M-125_TuneCP5_13p6TeV_powheg-pythia8",
                "ZH_Hto2B_Zto2L_M-125": f"{path_dihiggsboost}/cmantill/2022EE/Higgs/ZH_Hto2B_Zto2L_M-125_TuneCP5_13p6TeV_powheg-pythia8",
                "ZH_Hto2B_Zto2Q_M-125": f"{path_dihiggsboost}/cmantill/2022EE/Higgs/ZH_Hto2B_Zto2Q_M-125_TuneCP5_13p6TeV_powheg-pythia8",
                "ggZH_Hto2B_Zto2L_M-125": f"{path_dihiggsboost}/cmantill/2022EE/Higgs/ggZH_Hto2B_Zto2L_M-125_TuneCP5_13p6TeV_powheg-pythia8",
                "ggZH_Hto2B_Zto2Nu_M-125": f"{path_dihiggsboost}/cmantill/2022EE/Higgs/ggZH_Hto2B_Zto2Nu_M-125_TuneCP5_13p6TeV_powheg-pythia8",
                "ggZH_Hto2B_Zto2Q_M-125": f"{path_dihiggsboost}/cmantill/2022EE/Higgs/ggZH_Hto2B_Zto2Q_M-125_TuneCP5_13p6TeV_powheg-pythia8",
                "ttHto2B_M-125": f"{path_dihiggsboost}/cmantill/2022EE/Higgs/ttHto2B_M-125_TuneCP5_13p6TeV_powheg-pythia8",
            },
            "TT": {
                "TTto4Q": f"{path_dihiggsboost}/cmantill/2022EE/TTbar/TTto4Q_TuneCP5_13p6TeV_powheg-pythia8",
                "TTto2L2Nu": f"{path_dihiggsboost}/cmantill/2022EE/TTbar/TTto2L2Nu_TuneCP5_13p6TeV_powheg-pythia8",
                "TTtoLNu2Q": f"{path_dihiggsboost}/cmantill/2022EE/TTbar/TTtoLNu2Q_TuneCP5_13p6TeV_powheg-pythia8",
            },
            "VJets": {
                "Wto2Q-3Jets_HT-200to400": f"{path_dihiggsboost}/cmantill/2022EE/VJets/Wto2Q-3Jets_HT-200to400_TuneCP5_13p6TeV_madgraphMLM-pythia8",
                "Wto2Q-3Jets_HT-400to600": f"{path_dihiggsboost}/cmantill/2022EE/VJets/Wto2Q-3Jets_HT-400to600_TuneCP5_13p6TeV_madgraphMLM-pythia8",
                "Wto2Q-3Jets_HT-600to800": f"{path_dihiggsboost}/cmantill/2022EE/VJets/Wto2Q-3Jets_HT-600to800_TuneCP5_13p6TeV_madgraphMLM-pythia8",
                "Wto2Q-3Jets_HT-800": f"{path_dihiggsboost}/cmantill/2022EE/VJets/Wto2Q-3Jets_HT-800_TuneCP5_13p6TeV_madgraphMLM-pythia8",
                "Zto2Q-4Jets_HT-200to400": f"{path_dihiggsboost}/cmantill/2022EE/VJets/Zto2Q-4Jets_HT-200to400_TuneCP5_13p6TeV_madgraphMLM-pythia8",
                "Zto2Q-4Jets_HT-400to600": f"{path_dihiggsboost}/cmantill/2022EE/VJets/Zto2Q-4Jets_HT-400to600_TuneCP5_13p6TeV_madgraphMLM-pythia8",
                "Zto2Q-4Jets_HT-600to800": f"{path_dihiggsboost}/cmantill/2022EE/VJets/Zto2Q-4Jets_HT-600to800_TuneCP5_13p6TeV_madgraphMLM-pythia8",
                "Zto2Q-4Jets_HT-800": f"{path_dihiggsboost}/cmantill/2022EE/VJets/Zto2Q-4Jets_HT-800_TuneCP5_13p6TeV_madgraphMLM-pythia8",
            },
            "QCD": {
                **{
                    f"QCD_PT-{qbin}": f"{path_dihiggsboost}/cmantill/2022EE/QCD/QCD_PT-{qbin}_TuneCP5_13p6TeV_pythia8"
                    for qbin in qcd_bins
                },
                **{
                    f"QCDB_HT-{qbin}": f"{path_dihiggsboost}/cmantill/2022EE/QCD/QCDB-4Jets_HT-{qbin}_TuneCP5_13p6TeV_madgraphMLM-pythia8"
                    for qbin in qcd_ht_bins
                },
            },
        },
    }


def eos_rec_search(startdir, suffix, dirs):
    eosbase = "root://cmseos.fnal.gov/"
    try:
        dirlook = (
            subprocess.check_output(f"eos {eosbase} ls {startdir}", shell=True)
            .decode("utf-8")
            .split("\n")[:-1]
        )
    except:
        print(f"No files found for {startdir}")
        return dirs

    donedirs = [[] for d in dirlook]
    for di, d in enumerate(dirlook):
        if d.endswith(suffix):
            donedirs[di].append(startdir + "/" + d)
        elif d == "log":
            continue
        else:
            donedirs[di] = donedirs[di] + eos_rec_search(
                startdir + "/" + d, suffix, dirs + donedirs[di]
            )
    donedir = [d for da in donedirs for d in da]
    return dirs + donedir


def get_files(dataset, version):
    if "private" in version:
        files = eos_rec_search(dataset, ".root", [])
        return [f"root://cmsxrootd-site.fnal.gov/{f}" for f in files]
    else:
        import requests
        from rucio_utils import get_dataset_files, get_proxy_path

        proxy = get_proxy_path()
        link = f"https://cmsweb.cern.ch:8443/dbs/prod/global/DBSReader/files?dataset={dataset}&detail=True"
        r = requests.get(
            link,
            cert=proxy,
            verify=False,
        )
        filesjson = r.json()
        files = []
        not_valid = []
        for fj in filesjson:
            if "is_file_valid" in fj:
                if fj["is_file_valid"] == 0:
                    print(f"ERROR: File not valid on DAS: {fj['logical_file_name']}")
                    not_valid.append(fj["logical_file_name"])
                else:
                    files.append(fj["logical_file_name"])
            else:
                continue

        if "WplusH_Hto2B_Wto2Q_M-125" in dataset and year == "2022EE":
            not_valid = [
                "/store/mc/Run3Summer22EENanoAODv11/WplusH_Hto2B_Wto2Q_M-125_TuneCP5_13p6TeV_powheg-pythia8/NANOAODSIM/126X_mcRun3_2022_realistic_postEE_v1-v1/30000/ff739627-b8b6-46be-8432-eef281ffe178.root"
            ]

        if len(files) == 0:
            print(f"Found 0 files for sample {dataset}!")
            return []

        # Now query rucio to get the concrete dataset passing the sites filtering options
        sites_cfg = {
            "whitelist_sites": None,
            "blacklist_sites": ["T2_FR_IPHC"],
            "regex_sites": None,
        }
        # append trouble datasets for now..
        sites_cfg["blacklist_sites"].append("T2_US_MIT")
        sites_cfg["blacklist_sites"].append("T2_US_Vanderbilt")
        sites_cfg["blacklist_sites"].append("T2_UK_London_Brunel")
        sites_cfg["blacklist_sites"].append("T2_UK_SGrid_RALPP")
        sites_cfg["blacklist_sites"].append("T1_UK_RAL_Disk")

        if "QCD-4Jets_HT-600to800" in dataset:
            sites_cfg["blacklist_sites"].append("T3_KR_KNU")
        files_rucio, sites = get_dataset_files(dataset, **sites_cfg, output="first")

        # Get rid of invalid files
        files_valid = []
        for f in files_rucio:
            invalid = False
            for nf in not_valid:
                if nf in f:
                    invalid = True
                    break
            if not invalid:
                files_valid.append(f)

        return files_valid


for version in ["v9", "v10", "v11", "v11_private", "v9_private", "v12"]:
    # for version in ["v11"]:
    datasets = globals()[f"get_{version}"]()
    index = datasets.copy()
    for year, ydict in datasets.items():
        for sample, sdict in ydict.items():
            for sname, dataset in sdict.items():
                if isinstance(dataset, list):
                    files = []
                    for d in dataset:
                        files.extend(get_files(d, version))
                    index[year][sample][sname] = files
                else:
                    index[year][sample][sname] = get_files(dataset, version)

    with Path(f"nanoindex_{version}.json").open("w") as f:
        json.dump(index, f, indent=4)<|MERGE_RESOLUTION|>--- conflicted
+++ resolved
@@ -409,14 +409,10 @@
                 "HHHTo6B_c3_minus1p5_d4_minus0p5": "/HHHTo6B_c3_minus1p5_d4_minus0p5_TuneCP5_13p6TeV_amcatnlo-pythia8/Run3Summer22NanoAODv12-130X_mcRun3_2022_realistic_v5-v2/NANOAODSIM",
             },
             "HH": {
-<<<<<<< HEAD
                 # 100k events
-                "VBFHHto4B_CV-1_C2V-1_C3-1_TuneCP5_13p6TeV_madgraph-pythia8": "/VBFHHto4B_CV-1_C2V-1_C3-1_TuneCP5_13p6TeV_madgraph-pythia8/Run3Summer22NanoAODv12-130X_mcRun3_2022_realistic_v5-v2/NANOAODSIM",
-                "VBFHHto4B_CV-1_C2V-1_C3-2_TuneCP5_13p6TeV_madgraph-pythia8": "/VBFHHto4B_CV-1_C2V-1_C3-2_TuneCP5_13p6TeV_madgraph-pythia8/Run3Summer22NanoAODv12-130X_mcRun3_2022_realistic_v5-v2/NANOAODSIM",
-                "VBFHHto4B_CV-1_C2V-2_C3-1_TuneCP5_13p6TeV_madgraph-pythia8": "/VBFHHto4B_CV-1_C2V-2_C3-1_TuneCP5_13p6TeV_madgraph-pythia8/Run3Summer22NanoAODv12-130X_mcRun3_2022_realistic_v5-v2/NANOAODSIM",
+                # "VBFHHto4B_CV-1_C2V-1_C3-1_TuneCP5_13p6TeV_madgraph-pythia8": "/VBFHHto4B_CV-1_C2V-1_C3-1_TuneCP5_13p6TeV_madgraph-pythia8/Run3Summer22NanoAODv12-130X_mcRun3_2022_realistic_v5-v2/NANOAODSIM",
+                # "VBFHHto4B_CV-1_C2V-2_C3-1_TuneCP5_13p6TeV_madgraph-pythia8": "/VBFHHto4B_CV-1_C2V-2_C3-1_TuneCP5_13p6TeV_madgraph-pythia8/Run3Summer22NanoAODv12-130X_mcRun3_2022_realistic_v5-v2/NANOAODSIM",
                 # 1M events
-=======
->>>>>>> e0078f34
                 "VBFHHto4B_CV_1_C2V_0_C3_1_TuneCP5_13p6TeV_madgraph-pythia8": "/VBFHHto4B_CV_1_C2V_0_C3_1_TuneCP5_13p6TeV_madgraph-pythia8/Run3Summer22NanoAODv12-130X_mcRun3_2022_realistic_v5-v2/NANOAODSIM",
                 "VBFHHto4B_CV_1_C2V_1_C3_1_TuneCP5_13p6TeV_madgraph-pythia8": "/VBFHHto4B_CV_1_C2V_1_C3_1_TuneCP5_13p6TeV_madgraph-pythia8/Run3Summer22NanoAODv12-130X_mcRun3_2022_realistic_v5-v2/NANOAODSIM",
                 "GluGlutoHHto4B_kl-0p00_kt-1p00_c2-0p00_TuneCP5_13p6TeV_TSG": "/GluGlutoHHto4B_kl-0p00_kt-1p00_c2-0p00_TuneCP5_13p6TeV_powheg-pythia8/Run3Summer22NanoAODv12-130X_mcRun3_2022_realistic_v5-v2/NANOAODSIM",
