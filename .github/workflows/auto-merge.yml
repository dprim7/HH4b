name: Pre-commit updates auto-merge
on: pull_request

permissions:
  contents: write
  pull-requests: write

jobs:
  dependabot:
    runs-on: ubuntu-latest
<<<<<<< HEAD
    if: ${{ github.event_name == 'pull_request' && github.event.pull_request.user.login == 'pre-commit-ci[bot]'}}
=======
    if:
      ${{ github.event_name == 'pull_request' &&
      github.event.pull_request.user.login == 'pre-commit-ci[bot]'}}
>>>>>>> 258e415a
    steps:
      - name: Auto-merge PR
        run: gh pr merge --auto --merge "$PR_URL"
        env:
          PR_URL: ${{github.event.pull_request.html_url}}
          GITHUB_TOKEN: ${{secrets.GITHUB_TOKEN}}<|MERGE_RESOLUTION|>--- conflicted
+++ resolved
@@ -8,13 +8,9 @@
 jobs:
   dependabot:
     runs-on: ubuntu-latest
-<<<<<<< HEAD
-    if: ${{ github.event_name == 'pull_request' && github.event.pull_request.user.login == 'pre-commit-ci[bot]'}}
-=======
     if:
       ${{ github.event_name == 'pull_request' &&
       github.event.pull_request.user.login == 'pre-commit-ci[bot]'}}
->>>>>>> 258e415a
     steps:
       - name: Auto-merge PR
         run: gh pr merge --auto --merge "$PR_URL"
